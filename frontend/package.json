{
  "name": "frontend",
  "private": true,
  "version": "0.2.0",
  "type": "module",
  "scripts": {
    "dev": "vite",
    "build": "tsc -b && vite build",
    "lint": "eslint .",
    "preview": "vite preview",
    "test": "vitest"
  },
  "dependencies": {
    "@babel/preset-react": "^7.26.3",
    "@emotion/react": "^11.14.0",
    "@emotion/styled": "^11.14.0",
    "@mui/icons-material": "^7.0.2",
    "@mui/material": "^7.0.2",
    "@phosphor-icons/react": "^2.1.7",
    "@tailwindcss/vite": "^4.1.4",
    "react": "^19.0.0",
    "react-dom": "^19.0.0",
    "react-router-dom": "^7.5.1",
    "tailwindcss": "^4.1.4"
  },
  "devDependencies": {
    "@eslint/js": "^9.22.0",
    "@testing-library/jest-dom": "^6.6.3",
    "@testing-library/react": "^16.3.0",
<<<<<<< HEAD
    "@types/jest": "^29.5.14",
=======
>>>>>>> a82366c1
    "@types/react": "^19.0.10",
    "@types/react-dom": "^19.0.4",
    "@vitejs/plugin-react": "^4.4.1",
    "eslint": "^9.22.0",
    "eslint-plugin-react-hooks": "^5.2.0",
    "eslint-plugin-react-refresh": "^0.4.19",
    "globals": "^16.0.0",
<<<<<<< HEAD
    "jest": "^29.7.0",
=======
>>>>>>> a82366c1
    "jsdom": "^26.1.0",
    "msw": "^2.7.5",
    "typescript": "~5.7.2",
    "typescript-eslint": "^8.26.1",
    "vite": "^6.3.1",
    "vitest": "^3.1.2"
  },
  "msw": {
    "workerDirectory": [
      "public"
    ]
  }
}<|MERGE_RESOLUTION|>--- conflicted
+++ resolved
@@ -27,10 +27,6 @@
     "@eslint/js": "^9.22.0",
     "@testing-library/jest-dom": "^6.6.3",
     "@testing-library/react": "^16.3.0",
-<<<<<<< HEAD
-    "@types/jest": "^29.5.14",
-=======
->>>>>>> a82366c1
     "@types/react": "^19.0.10",
     "@types/react-dom": "^19.0.4",
     "@vitejs/plugin-react": "^4.4.1",
@@ -38,10 +34,6 @@
     "eslint-plugin-react-hooks": "^5.2.0",
     "eslint-plugin-react-refresh": "^0.4.19",
     "globals": "^16.0.0",
-<<<<<<< HEAD
-    "jest": "^29.7.0",
-=======
->>>>>>> a82366c1
     "jsdom": "^26.1.0",
     "msw": "^2.7.5",
     "typescript": "~5.7.2",
