import { useState, useEffect, useCallback } from 'react'
import { CaretDown, CaretRight, Lightbulb, Info } from '@phosphor-icons/react'
import NutritionTracking from '../components/NutritionTracking'
import { apiClient } from '../lib/apiClient'
import { DailyNutritionLog, NutritionTargets } from '../types/nutrition'
import { useLanguage } from '../context/LanguageContext'

const NutritionTrackingPage = () => {
  const { t } = useLanguage()
  const [nutritionData, setNutritionData] = useState<{
    todayLog: DailyNutritionLog | null;
    targets: NutritionTargets | null;
  }>({ todayLog: null, targets: null })
  const [showVitamins, setShowVitamins] = useState(false)
  const [showMinerals, setShowMinerals] = useState(false)
  const [selectedDate, setSelectedDate] = useState(new Date())
  const [showHydrationInfo, setShowHydrationInfo] = useState(false)

  // Helper function to format date as YYYY-MM-DD in local timezone
  const formatDateString = (date: Date): string => {
    const year = date.getFullYear();
    const month = String(date.getMonth() + 1).padStart(2, '0');
    const day = String(date.getDate()).padStart(2, '0');
    return `${year}-${month}-${day}`;
  };

  // Fetch nutrition data for sidebar
  const fetchNutritionData = useCallback(async (date?: Date) => {
    try {
      const dateToUse = date || selectedDate || new Date()
      dateToUse.setHours(0, 0, 0, 0);
      const dateStr = formatDateString(dateToUse)
      const [log, targets] = await Promise.all([
        apiClient.getDailyLog(dateStr),
        apiClient.getNutritionTargets()
      ])
      setNutritionData({ todayLog: log, targets })
    } catch (error) {
      console.error('Error fetching nutrition data:', error)
    }
  }, [selectedDate])

  // Handle date change from NutritionTracking component
  const handleDateChange = useCallback((date: Date) => {
    setSelectedDate(date)
    fetchNutritionData(date)
  }, [fetchNutritionData])

  // Initial fetch
  useEffect(() => {
    fetchNutritionData()
  }, [fetchNutritionData])

  const waterTarget = (() => {
    const raw = nutritionData.targets?.micronutrients?.['Water (g)'] as any;
    if (typeof raw === 'number') return raw;
    if (raw && typeof raw === 'object' && 'target' in raw) return raw.target as number;
    return 0;
  })();
  const waterActual = nutritionData.todayLog?.micronutrients_summary?.['Water (g)'] ?? 0;
  const waterRatio = waterTarget > 0 ? waterActual / waterTarget : 0;
  const waterBarColor =
    waterRatio === 0
      ? 'var(--color-text-secondary)'
      : waterRatio >= 1
        ? 'var(--color-success)'
        : 'var(--color-primary)';

  return (
    <div className="w-full py-12">
      <div className="nh-container">
        <div className="flex flex-col md:flex-row gap-6">
          {/* Left sidebar - Tips */}
          <div className="w-full md:w-1/5">
            <div className="sticky top-20 flex flex-col gap-4">
              {/* Tips */}
              <div className="nh-card">
                <h3 className="nh-subtitle mb-3 text-sm flex items-center gap-2">
                  <Lightbulb size={18} weight="fill" className="text-primary" />
                  {t('nutrition.trackingTips')}
                </h3>
                <ul className="nh-text text-xs space-y-2">
                  <li>• {t('nutrition.tipLogMeals')}</li>
                  <li>• {t('nutrition.tipConsistentServing')}</li>
                  <li>• {t('nutrition.tipReviewWeekly')}</li>
                  <li>• {t('nutrition.tipUpdateMetrics')}</li>
                  <li>• {t('nutrition.tipTrackSnacks')}</li>
                </ul>
              </div>
            </div>
          </div>

          {/* Main content - Nutrition Tracking */}
          <div className="w-full md:w-3/5">
            <NutritionTracking 
              onDateChange={handleDateChange}
              onDataChange={fetchNutritionData}
            />
          </div>

          {/* Right sidebar - Daily Targets */}
          <div className="w-full md:w-1/5">
            <div className="sticky top-20 flex flex-col gap-4">
              <div className="nh-card rounded-lg shadow-md">
                {nutritionData.targets ? (
                  <>
<<<<<<< HEAD
                    <h3 className="nh-subtitle mb-3 text-sm">{t('nutrition.dailyTargets')}</h3>
=======
                <h3 className="nh-subtitle mb-3 text-sm">Daily Targets</h3>
>>>>>>> bbf2a032
                    <div className="space-y-2">
                      {/* Hydration inside Daily Targets (matches macro rows) */}
                      <div className="p-2 rounded" style={{ backgroundColor: 'var(--dietary-option-bg)' }}>
                        <div className="flex items-center justify-between mb-1">
                          <div className="flex items-center gap-2">
                            <span className="text-xs font-medium">Hydration</span>
                            <button
                              className="p-1 rounded text-[var(--color-text-secondary)]"
                              onClick={() => setShowHydrationInfo(true)}
                              style={{ backgroundColor: 'var(--color-bg-tertiary)' }}
                              title="How hydration target is calculated"
                            >
                              <Info size={12} />
                            </button>
                          </div>
                          <span className="text-xs font-bold" style={{ color: waterBarColor }}>
                            {waterActual.toFixed(1)}/ {waterTarget.toFixed(1)}
                          </span>
                        </div>
                        <div className="w-full rounded-full h-1.5" 
                        style={{ backgroundColor: 'var(--color-bg-secondary)' }}>
                          <div
                            className="bg-blue-500 h-1.5 rounded-full transition-all"
                            style={{
                              width: `${Math.min(100, Math.max(0, waterRatio * 100))}%`,
                              backgroundColor: 'var(--color-primary)'
                            }}
                          ></div>
                        </div>
                      </div>
                      {/* Calories */}
                      <div className="p-2 rounded" style={{ backgroundColor: 'var(--dietary-option-bg)' }}>
                        <div className="flex items-center justify-between mb-1">
                          <span className="text-xs font-medium">{t('food.calories')}</span>
                          <span className="text-xs font-bold text-orange-600">
                            {nutritionData.todayLog?.total_calories || 0} / {nutritionData.targets?.calories || 0}
                          </span>
                        </div>
                        <div 
                          className="w-full rounded-full h-1.5"
                          style={{ backgroundColor: 'var(--color-bg-secondary)' }}
                        >
                          <div
                            className="bg-orange-500 h-1.5 rounded-full transition-all"
                            style={{
                              width: `${Math.min(
                                ((nutritionData.todayLog?.total_calories || 0) / (nutritionData.targets?.calories || 1)) * 100,
                                100
                              )}%`
                            }}
                          ></div>
                        </div>
                      </div>

                      {/* Protein */}
                      <div className="p-2 rounded" style={{ backgroundColor: 'var(--dietary-option-bg)' }}>
                        <div className="flex items-center justify-between mb-1">
                          <span className="text-xs font-medium">{t('food.protein')}</span>
                          <span className="text-xs font-bold text-blue-600">
                            {nutritionData.todayLog?.total_protein || 0}g / {nutritionData.targets?.protein || 0}g
                          </span>
                        </div>
                        <div 
                          className="w-full rounded-full h-1.5"
                          style={{ backgroundColor: 'var(--color-bg-secondary)' }}
                        >
                          <div
                            className="bg-blue-500 h-1.5 rounded-full transition-all"
                            style={{
                              width: `${Math.min(
                                ((nutritionData.todayLog?.total_protein || 0) / (nutritionData.targets?.protein || 1)) * 100,
                                100
                              )}%`
                            }}
                          ></div>
                        </div>
                      </div>

                      {/* Carbs */}
                      <div className="p-2 rounded" style={{ backgroundColor: 'var(--dietary-option-bg)' }}>
                        <div className="flex items-center justify-between mb-1">
                          <span className="text-xs font-medium">{t('food.carbs')}</span>
                          <span className="text-xs font-bold text-green-600">
                            {nutritionData.todayLog?.total_carbohydrates || 0}g / {nutritionData.targets?.carbohydrates || 0}g
                          </span>
                        </div>
                        <div 
                          className="w-full rounded-full h-1.5"
                          style={{ backgroundColor: 'var(--color-bg-secondary)' }}
                        >
                          <div
                            className="bg-green-500 h-1.5 rounded-full transition-all"
                            style={{
                              width: `${Math.min(
                                ((nutritionData.todayLog?.total_carbohydrates || 0) / (nutritionData.targets?.carbohydrates || 1)) * 100,
                                100
                              )}%`
                            }}
                          ></div>
                        </div>
                      </div>

                      {/* Fat */}
                      <div className="p-2 rounded" style={{ backgroundColor: 'var(--dietary-option-bg)' }}>
                        <div className="flex items-center justify-between mb-1">
                          <span className="text-xs font-medium">{t('food.fat')}</span>
                          <span className="text-xs font-bold text-yellow-600">
                            {nutritionData.todayLog?.total_fat || 0}g / {nutritionData.targets?.fat || 0}g
                          </span>
                        </div>
                        <div 
                          className="w-full rounded-full h-1.5"
                          style={{ backgroundColor: 'var(--color-bg-secondary)' }}
                        >
                          <div
                            className="bg-yellow-500 h-1.5 rounded-full transition-all"
                            style={{
                              width: `${Math.min(
                                ((nutritionData.todayLog?.total_fat || 0) / (nutritionData.targets?.fat || 1)) * 100,
                                100
                              )}%`
                            }}
                          ></div>
                        </div>
                      </div>
                    </div>

                    {/* Micronutrients Section */}
                    {nutritionData.targets?.micronutrients && Object.keys(nutritionData.targets.micronutrients).length > 0 && (
                      <div className="mt-4 pt-4 border-t" style={{ borderColor: 'var(--forum-search-border)' }}>
                        {(() => {
                          const targetMicronutrients = nutritionData.targets.micronutrients || {};
                          const logMicronutrients = nutritionData.todayLog?.micronutrients_summary || {};
                          
                          const extractUnit = (key: string): string => {
                            const match = key.match(/\(([^)]+)\)$/);
                            return match ? match[1] : '';
                          };
                          
                          const extractName = (key: string): string => {
                            return key.replace(/\s*\([^)]+\)$/, '');
                          };
                          
                          const isVitamin = (name: string): boolean => {
                            const lowerName = name.toLowerCase();
                            return lowerName.includes('vitamin') || 
                                   lowerName.includes('thiamin') || 
                                   lowerName.includes('riboflavin') || 
                                   lowerName.includes('niacin') || 
                                   lowerName.includes('folate') || 
                                   lowerName.includes('folic acid') ||
                                   lowerName.includes('choline') ||
                                   lowerName.includes('carotene') ||
                                   lowerName.includes('lycopene') ||
                                   lowerName.includes('lutein');
                          };
                          
                          const isMineral = (name: string): boolean => {
                            const lowerName = name.toLowerCase();
                            return lowerName.includes('calcium') || 
                                   lowerName.includes('iron') || 
                                   lowerName.includes('magnesium') || 
                                   lowerName.includes('phosphorus') || 
                                   lowerName.includes('potassium') || 
                                   lowerName.includes('sodium') || 
                                   lowerName.includes('zinc') || 
                                   lowerName.includes('copper') || 
                                   lowerName.includes('manganese') || 
                                   lowerName.includes('selenium');
                          };
                          
                          const vitamins = Object.entries(targetMicronutrients)
                            .filter(([name]) => isVitamin(name))
                            .sort(([a], [b]) => a.localeCompare(b));
                          
                          const minerals = Object.entries(targetMicronutrients)
                            .filter(([name]) => isMineral(name))
                            .sort(([a], [b]) => a.localeCompare(b));
                          
                          return (
                            <>
                              {vitamins.length > 0 && (
                                <div className="mb-2">
                                  <button
                                    onClick={() => setShowVitamins(!showVitamins)}
                                    className="w-full flex items-center justify-between p-2 rounded transition-colors"
                                    onMouseEnter={(e) => {
                                      e.currentTarget.style.backgroundColor = 'var(--color-bg-tertiary)';
                                    }}
                                    onMouseLeave={(e) => {
                                      e.currentTarget.style.backgroundColor = 'transparent';
                                    }}
                                  >
                                    <span className="text-xs font-semibold">{t('nutrition.vitamins')}</span>
                                    {showVitamins ? <CaretDown size={14} /> : <CaretRight size={14} />}
                                  </button>
                                  {showVitamins && (
                                    <div className="mt-2 space-y-1.5 pl-2">
                                      {vitamins.map(([key, target]) => {
                                        const name = extractName(key);
                                        const unit = extractUnit(key);
                                        const currentValue = typeof logMicronutrients[name] === 'number' 
                                          ? logMicronutrients[name] 
                                          : 0;
                                        let targetValue = 0;
                                        if (typeof target === 'number') {
                                          targetValue = target;
                                        } else if (target && typeof target === 'object' && 'target' in target) {
                                          targetValue = (target as { target: number }).target;
                                        }
                                        
                                        return (
                                          <div key={key} className="p-2 rounded text-xs" style={{ backgroundColor: 'var(--dietary-option-bg)' }}>
                                            <div className="flex items-center justify-between mb-0.5">
                                              <span className="capitalize">{name}</span>
                                              <span className="font-medium">
                                                {currentValue.toFixed(1)}{unit ? ` ${unit}` : ''} 
                                                {targetValue > 0 ? ` / ${targetValue.toFixed(1)}${unit ? ` ${unit}` : ''}` : ''}
                                              </span>
                                            </div>
                                            {targetValue > 0 && (
                                              <div 
                                                className="w-full rounded-full h-1"
                                                style={{ backgroundColor: 'var(--color-bg-secondary)' }}
                                              >
                                                <div
                                                  className="bg-purple-500 h-1 rounded-full transition-all"
                                                  style={{ width: `${Math.min((currentValue / targetValue) * 100, 100)}%` }}
                                                ></div>
                                              </div>
                                            )}
                                          </div>
                                        );
                                      })}
                                    </div>
                                  )}
                                </div>
                              )}

                              {minerals.length > 0 && (
                                <div>
                                  <button
                                    onClick={() => setShowMinerals(!showMinerals)}
                                    className="w-full flex items-center justify-between p-2 rounded transition-colors"
                                    onMouseEnter={(e) => {
                                      e.currentTarget.style.backgroundColor = 'var(--color-bg-tertiary)';
                                    }}
                                    onMouseLeave={(e) => {
                                      e.currentTarget.style.backgroundColor = 'transparent';
                                    }}
                                  >
                                    <span className="text-xs font-semibold">{t('nutrition.minerals')}</span>
                                    {showMinerals ? <CaretDown size={14} /> : <CaretRight size={14} />}
                                  </button>
                                  {showMinerals && (
                                    <div className="mt-2 space-y-1.5 pl-2">
                                      {minerals.map(([key, target]) => {
                                        const name = extractName(key);
                                        const unit = extractUnit(key);
                                        const currentValue = typeof logMicronutrients[name] === 'number' 
                                          ? logMicronutrients[name] 
                                          : 0;
                                        let targetValue = 0;
                                        if (typeof target === 'number') {
                                          targetValue = target;
                                        } else if (target && typeof target === 'object' && 'target' in target) {
                                          targetValue = (target as { target: number }).target;
                                        }
                                        
                                        return (
                                          <div key={key} className="p-2 rounded text-xs" style={{ backgroundColor: 'var(--dietary-option-bg)' }}>
                                            <div className="flex items-center justify-between mb-0.5">
                                              <span className="capitalize">{name}</span>
                                              <span className="font-medium">
                                                {currentValue.toFixed(1)}{unit ? ` ${unit}` : ''} 
                                                {targetValue > 0 ? ` / ${targetValue.toFixed(1)}${unit ? ` ${unit}` : ''}` : ''}
                                              </span>
                                            </div>
                                            {targetValue > 0 && (
                                              <div 
                                                className="w-full rounded-full h-1"
                                                style={{ backgroundColor: 'var(--color-bg-secondary)' }}
                                              >
                                                <div
                                                  className="bg-teal-500 h-1 rounded-full transition-all"
                                                  style={{ width: `${Math.min((currentValue / targetValue) * 100, 100)}%` }}
                                                ></div>
                                              </div>
                                            )}
                                          </div>
                                        );
                                      })}
                                    </div>
                                  )}
                                </div>
                              )}
                            </>
                          );
                        })()}
                      </div>
                    )}
                  </>
                ) : (
                  <>
                    <h3 className="nh-subtitle mb-3 text-sm">{t('nutrition.setupRequired')}</h3>
                    <p className="nh-text text-xs mb-3">
                      {t('nutrition.setupRequiredDesc')}
                    </p>
                  </>
                )}
              </div>
            </div>
          </div>
        </div>
      </div>

    {/* Hydration info modal */}
    {showHydrationInfo && (
      <div className="fixed inset-0 bg-black bg-opacity-40 flex items-center justify-center z-50 px-4">
        <div className="nh-card max-w-lg w-full relative">
          <button
            className="absolute top-3 right-3 text-[var(--color-text-secondary)] hover:text-white"
            onClick={() => setShowHydrationInfo(false)}
          >
            ✕
          </button>
          <h3 className="nh-subtitle mb-2">Hydration target</h3>
          <p className="nh-text text-sm mb-2">
            Your daily water target comes from Nutrition Targets (Adequate Intake defaults: ~3700 g for males, ~2700 g for females).
          </p>
          <p className="nh-text text-sm mb-2">
            Meeting or exceeding the target keeps your nutrition score stable. Being under target can reduce the score by up to -2.00.
          </p>
          <p className="nh-text text-sm">
            Log water by adding foods that include “Water (g)” (e.g., plain water). To adjust your target, edit Nutrition Targets.
          </p>
          <div className="mt-4 flex justify-end">
            <button className="nh-button nh-button-primary px-4 py-2 text-sm" onClick={() => setShowHydrationInfo(false)}>
              Got it
            </button>
          </div>
        </div>
      </div>
    )}
    </div>
  )
}

export default NutritionTrackingPage
<|MERGE_RESOLUTION|>--- conflicted
+++ resolved
@@ -104,11 +104,7 @@
               <div className="nh-card rounded-lg shadow-md">
                 {nutritionData.targets ? (
                   <>
-<<<<<<< HEAD
                     <h3 className="nh-subtitle mb-3 text-sm">{t('nutrition.dailyTargets')}</h3>
-=======
-                <h3 className="nh-subtitle mb-3 text-sm">Daily Targets</h3>
->>>>>>> bbf2a032
                     <div className="space-y-2">
                       {/* Hydration inside Daily Targets (matches macro rows) */}
                       <div className="p-2 rounded" style={{ backgroundColor: 'var(--dietary-option-bg)' }}>
