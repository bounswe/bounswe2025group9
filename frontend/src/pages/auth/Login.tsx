--- conflicted
+++ resolved
@@ -81,9 +81,6 @@
                 // redirect to home page
                 navigate('/')
             } catch (err) {
-                if (err instanceof Error) {
-                    setLoginError(err.message)
-                }
                 setLoginError('Invalid username or password')
             } finally {
                 setIsLoading(false)
@@ -152,11 +149,7 @@
                         <button
                             type="submit"
                             disabled={isLoading}
-<<<<<<< HEAD
-                            className="w-full py-2 px-4 bg-primary text-slate-500 rounded-md hover:bg-primary-dark focus:outline-none focus:ring-2 focus:ring-primary focus:ring-offset-2 transition-colors disabled:opacity-50 disabled:cursor-not-allowed"
-=======
                             className="nh-button nh-button-primary w-full"
->>>>>>> b90ccde9
                         >
                             {isLoading ? 'Signing in...' : 'Sign In'}
                         </button>
