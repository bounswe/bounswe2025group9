--- conflicted
+++ resolved
@@ -1,20 +1,5 @@
 // forum page component
 import { useState, useEffect } from 'react'
-<<<<<<< HEAD
-import { User, ThumbsUp, ChatText, PlusCircle, CaretLeft, CaretRight, ChatDots } from '@phosphor-icons/react'
-import { Link, useLocation } from 'react-router-dom'
-import { apiClient } from '../../lib/apiClient'
-
-interface APIPost {
-    id: number;
-    title: string;
-    content: string;
-    author: string;
-    likes: number;
-    date: string;
-    type?: 'recipe' | 'nutrition_tip';
-}
-=======
 import { User, ThumbsUp,PlusCircle, CaretLeft, CaretRight, ChatDots, Tag, X, Funnel } from '@phosphor-icons/react'
 import { Link, useLocation, useNavigate } from 'react-router-dom'
 import { apiClient, ForumPost } from '../../lib/apiClient'
@@ -70,7 +55,6 @@
     "Recipe": 2,
     "Meal plan": 3
 };
->>>>>>> b90ccde9
 
 const Forum = () => {
     const location = useLocation();
