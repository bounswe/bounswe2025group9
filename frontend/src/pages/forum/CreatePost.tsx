--- conflicted
+++ resolved
@@ -1,34 +1,5 @@
 import { useState, useEffect } from 'react'
 import { Link, useNavigate } from 'react-router-dom'
-<<<<<<< HEAD
-import { ArrowLeft, Plus, Minus, MagnifyingGlass, X } from '@phosphor-icons/react'
-import { apiClient, CreatePostRequest, PostIngredient } from '../../lib/apiClient'
-
-// Local interfaces for this component
-interface FoodItem {
-    id: number;
-    name: string;
-}
-
-// // Post interfaces
-// interface PostBase {
-//     type: 'recipe' | 'nutrition_tip';
-//     title: string;
-// }
-//
-// interface RecipePost extends PostBase {
-//     type: 'recipe';
-//     ingredients: PostIngredient[];
-//     instructions: string;
-// }
-//
-// interface NutritionTipPost extends PostBase {
-//     type: 'nutrition_tip';
-//     content: string;
-// }
-//
-// type PostData = RecipePost | NutritionTipPost;
-=======
 import { ArrowLeft, WarningCircle } from '@phosphor-icons/react'
 import { apiClient, ForumTag, CreateForumPostRequest } from '../../lib/apiClient'
 import { useAuth } from '../../context/AuthContext'
@@ -41,7 +12,6 @@
 
 // only these tags are allowed to be selected
 const ALLOWED_TAG_IDS = [1, 2];
->>>>>>> b90ccde9
 
 const CreatePost = () => {
     const navigate = useNavigate();
@@ -79,16 +49,8 @@
                 tokenExists: !!getAccessToken()
             });
             
-<<<<<<< HEAD
-            // Transform foods into simpler format for our select dropdowns
-            const foodItems = data.results.map(food => ({
-                id: food.id,
-                name: food.name
-            }));
-=======
             const data = await apiClient.getForumTags();
             console.log('Tags response:', data);
->>>>>>> b90ccde9
             
             // Check if data is an array
             if (Array.isArray(data)) {
