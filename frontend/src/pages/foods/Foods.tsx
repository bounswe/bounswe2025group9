import { Hamburger, Funnel, MagnifyingGlass, X, CaretLeft, CaretRight, Scales } from '@phosphor-icons/react'
import { apiClient , Food} from '../../lib/apiClient';
import { useState, useEffect } from 'react';
import { Link } from 'react-router-dom';
import FoodDetail from './FoodDetail';
import NutritionScore from '../../components/NutritionScore';
import { MicronutrientFilter, MicronutrientFilterItem, buildMicronutrientQuery } from '../../components/MicronutrientFilter';
import { MacronutrientFilter, MacronutrientFilterItem, buildMacronutrientQuery } from '../../components/MacronutrientFilter';

export const FoodItem = ({ item, onClick }: { item: Food, onClick: () => void }) => {
  return (
    <div
      key={item.id}
      className="nh-card p-4 cursor-pointer hover:shadow-lg transition-shadow w-full max-w-xs mx-auto flex flex-col"
      onClick={onClick}
    >
      <div className="food-image-container h-60 w-full flex justify-center items-center mb-4 overflow-hidden">
        {item.imageUrl ? (
          <img
            src={item.imageUrl}
            alt={item.name}
            className="object-contain h-full w-full rounded"
            onError={e => { (e.target as HTMLImageElement).style.display = 'none'; }}
          />
        ) : (
          <div className="food-image-placeholder w-full h-full flex items-center justify-center">
            <Hamburger size={64} weight="fill" className="text-primary opacity-50" />
          </div>
        )}
      </div>

      <div className="flex items-center mt-4">
        <h3 className="nh-subtitle">{item.name}</h3>
      </div>

      <div className="mt-2">
        <p className="nh-text">Category: {item.category}</p>
        <div className="mt-2">
          <p className="nh-text mb-2">Nutrition Score:</p>
          <NutritionScore 
            score={item.nutritionScore} 
            size="sm"
            foodDetails={{
              proteinContent: item.proteinContent,
              carbohydrateContent: item.carbohydrateContent,
              fatContent: item.fatContent,
              caloriesPerServing: item.caloriesPerServing,
              servingSize: item.servingSize,
              category: item.category,
              name: item.name
            }}
          />
        </div>
        <div className="mt-2 space-y-1">
          <p className="nh-text font-medium">Per 100g:</p>
          <p className="nh-text text-sm ml-2">Calories: {item.caloriesPerServing} kcal</p>
        </div>
        <p className="nh-text mt-2">Dietary Tags: {item.dietaryOptions.join(', ')}</p>
      </div>
    </div>
  );
}

const SORT_OPTIONS = [
    { key: 'nutritionscore', label: 'By Nutrition Score' },
    { key: 'carbohydratecontent', label: 'By Carb Content' },
    { key: 'proteincontent', label: 'By Protein Content' },
    { key: 'fatcontent', label: 'By Fat Content' },
    { key: '', label: 'Remove Sort' }
];

const Foods = () => {
    const [foods, setFoods] = useState<Food[]>([])
    const [fetchSuccess, setFetchSuccess] = useState(false)
    const [loading, setLoading] = useState(true)
    const [searchTerm, setSearchTerm] = useState('')
    const [shouldFetch, setShouldFetch] = useState(true);
    const [selectedFood, setSelectedFood] = useState<Food | null>(null);
    const [count, setCount] = useState(0);
    const [next, setNext] = useState<string | null>(null);
    const [previous, setPrevious] = useState<string | null>(null);
    const [page, setPage] = useState(1);
    const [warning, setWarning] = useState<string | null>(null);
    const [sortBy, setSortBy] = useState<string>('');
    const [sortOrder, setSortOrder] = useState<'desc' | 'asc'>('desc');
    const [micronutrientFilters, setMicronutrientFilters] = useState<MicronutrientFilterItem[]>([]);
<<<<<<< HEAD
    const [macronutrientFilters, setMacronutrientFilters] = useState<MacronutrientFilterItem[]>([]);
=======
    const [pageSize, setPageSize] = useState<number | null>(null);

    const updatePageSize = (resultsLength: number, hasNext: boolean) => {
        if (resultsLength <= 0) {
            return;
        }

        setPageSize(prev => {
            if (!prev || hasNext) {
                return resultsLength;
            }
            return prev;
        });
    };
>>>>>>> e31b835c

    const fetchFoods = async (pageNum = 1, search = '', sortByParam = sortBy, sortOrderParam = sortOrder, microFilters = micronutrientFilters, macroFilters = macronutrientFilters) => {
        setLoading(true);
        try {
            const micronutrientQuery = microFilters.length > 0 ? buildMicronutrientQuery(microFilters) : undefined;
            const macronutrientQuery = macroFilters.length > 0 ? buildMacronutrientQuery(macroFilters) : undefined;
            const params: any = {
                page: pageNum,
                search,
                ...(sortByParam && { sort_by: sortByParam, order: sortOrderParam }),
                ...(micronutrientQuery && { micronutrient: micronutrientQuery }),
                ...(macronutrientQuery && { macronutrient: macronutrientQuery })
            };
            console.log("API request params:", params);
            const response = await apiClient.getFoods(params);

            if (response.status == 200){
                setFoods(response.results);
                setCount(response.count || 0);
                setNext(response.next || null);
                setPrevious(response.previous || null);
                updatePageSize(response.results.length, Boolean(response.next));
                setFetchSuccess(true);
                setWarning(null);
                console.log("Fetched foods:", response);
            }
            else if (response.status == 206){ // partial content, some categories are not found
                setFoods(response.results);
                setCount(response.count || 0);
                setNext(response.next || null);
                setPrevious(response.previous || null);
                updatePageSize(response.results.length, Boolean(response.next));
                setFetchSuccess(true);
                setWarning(response.warning || "Some categories are not available.");
            }
            else if (response.status == 204){ // No content, searched terms are not found
                setFoods([]);
                setCount(0);
                setNext(null);
                setPrevious(null);
                setPageSize(null);
                setFetchSuccess(true);
                setWarning(response.warning || `No foods found for "${searchTerm}".`);
            }
        } catch (error) {
            console.error('Error fetching foods:', error);
            setFetchSuccess(false);
            setWarning(null);
        } finally {
            setLoading(false);
        }
    }

    // Refetch when shouldFetch flag is set (for pagination and search)
    useEffect(() => {
        if (shouldFetch) {
            fetchFoods(page, searchTerm, sortBy, sortOrder, micronutrientFilters, macronutrientFilters);
            setShouldFetch(false);
        }
    }, [shouldFetch]);

    // Refetch when sort options change (but not on initial mount)
    useEffect(() => {
        // Skip if this is initial render (sortBy will be empty string on mount)
        if (sortBy !== undefined && sortBy !== '') {
            console.log("Sort changed, fetching with:", { sortBy, sortOrder, page, searchTerm });
            fetchFoods(page, searchTerm, sortBy, sortOrder, micronutrientFilters, macronutrientFilters);
        }
    }, [sortBy, sortOrder]);

    // Refetch when micronutrient filters change
    useEffect(() => {
        setPage(1);
        setLoading(true);
        fetchFoods(1, searchTerm, sortBy, sortOrder, micronutrientFilters, macronutrientFilters);
    }, [micronutrientFilters]);

<<<<<<< HEAD
    // Refetch when macronutrient filters change
    useEffect(() => {
        setPage(1);
        setLoading(true);
        fetchFoods(1, searchTerm, sortBy, sortOrder, micronutrientFilters, macronutrientFilters);
    }, [macronutrientFilters]);

    const pageSize = foods.length
    const totalPages = count && pageSize ? Math.ceil(count / pageSize) : 1;
=======
    const effectivePageSize = pageSize || (foods.length > 0 ? foods.length : 1)
    const totalPages = count ? Math.max(1, Math.ceil(count / effectivePageSize)) : 1;
>>>>>>> e31b835c


    const handleSearch = (e: React.FormEvent) => {
        e.preventDefault();
        setPage(1);
        setLoading(true); // Show skeleton immediately when searching
        setShouldFetch(true);
    };

    const handleSortChange = (key: string) => {
        console.log("Sort button clicked with key:", key);
        let newSortBy = sortBy;
        let newSortOrder = sortOrder;
        
        if (key === '') {
            newSortBy = '';
            newSortOrder = 'desc';
        } else {
            if (sortBy === key) {
                console.log("Toggling sort order from", sortOrder, "to", sortOrder === 'desc' ? 'asc' : 'desc');
                newSortOrder = sortOrder === 'desc' ? 'asc' : 'desc';
            } else {
                console.log("Setting new sort by:", key);
                newSortBy = key;
                newSortOrder = 'desc';
            }
        }
        
        // Update state
        setSortBy(newSortBy);
        setSortOrder(newSortOrder);
        setPage(1);
        setLoading(true); // Show skeleton immediately when sorting changes
        
        // Fetch with the new sorting parameters directly
        console.log("Immediately fetching with new sort:", { newSortBy, newSortOrder });

        // Use empty search to show all foods with the new sort
        setSearchTerm('');
        fetchFoods(1, '', newSortBy, newSortOrder, micronutrientFilters, macronutrientFilters);
    };

    const clearSearch = () => {
        setSearchTerm('');
        setPage(1);
        setLoading(true); // Show skeleton immediately when clearing search
        setShouldFetch(true);
    };

    // Add handlePageChange function for pagination
    const handlePageChange = (page: number) => {
        setPage(page);
        setLoading(true); // Show skeleton immediately when page changes
        setShouldFetch(true);
        // Scroll to top when changing page
        window.scrollTo(0, 0);
    };

    return (
        <div className="w-full py-12">
            <div className="nh-container">
                <div className="flex flex-col md:flex-row gap-6">
                    {/* Left column - Filters */}
                    <div className="w-full md:w-1/5">
                        <div className="sticky top-20">
                            <h3 className="nh-subtitle mb-4 flex items-center gap-2">
                                <Funnel size={20} weight="fill" className="text-primary" />
                                Sort Options
                            </h3>
                            
                            {/* Current sort indicator */}
                            {sortBy && (
                                <div className="mb-4 px-4 py-2 bg-primary bg-opacity-10 rounded-lg">
                                    <p className="text-sm font-medium">
                                        Sorting: {SORT_OPTIONS.find(opt => opt.key === sortBy)?.label || 'Custom'}
                                        <span className="ml-1 font-bold">{sortOrder === 'desc' ? '↓' : '↑'}</span>
                                    </p>
                                </div>
                            )}
                            
                            <div className="flex flex-col gap-3">
                                {/* Sort buttons */}
                                {SORT_OPTIONS.map(option => (
                                    <button
                                        key={option.key}
                                        type="button"
                                        className={`flex items-center gap-2 px-4 py-3 rounded-lg text-sm font-medium transition-all shadow-sm hover:shadow`}
                                        style={{
                                            backgroundColor: sortBy === option.key 
                                                ? 'var(--forum-default-active-bg)' 
                                                : 'var(--forum-default-bg)',
                                            color: sortBy === option.key 
                                                ? 'var(--forum-default-active-text)' 
                                                : 'var(--forum-default-text)',
                                        }}
                                        onClick={() => handleSortChange(option.key)}
                                    >
                                        <span className="flex-grow text-center">
                                            {option.label}
                                            {option.key !== '' && sortBy === option.key && (
                                                <span className="ml-1 font-bold text-lg">{sortOrder === 'desc' ? '↓' : '↑'}</span>
                                            )}
                                        </span>
                                    </button>
                                ))}
                            </div>

                            {/* Micronutrient Filters */}
                            <div className="mt-8">
                                <MicronutrientFilter
                                    filters={micronutrientFilters}
                                    onChange={setMicronutrientFilters}
                                />
                            </div>

                            {/* Macronutrient Filters */}
                            <div className="mt-8">
                                <MacronutrientFilter
                                    filters={macronutrientFilters}
                                    onChange={setMacronutrientFilters}
                                />
                            </div>
                        </div>
                    </div>

                    {/* Middle column - Food items */}
                    <div className="w-full md:w-3/5">
                        {/* Search bar */}
                        <div className="mb-6">
                            <form onSubmit={handleSearch} className="flex gap-2">
                                <div className="relative flex-grow">
                                    <div className="absolute inset-y-0 left-0 flex items-center pl-3 pointer-events-none">
                                        <MagnifyingGlass size={20} style={{ color: 'var(--forum-search-icon)' }} />
                                    </div>
                                    <input
                                        type="search"
                                        value={searchTerm}
                                        onChange={(e) => setSearchTerm(e.target.value)}
                                        className="w-full p-2 pl-10 border rounded-lg focus:ring-primary focus:border-primary nh-forum-search"
                                        placeholder="Search for a food..."
                                        aria-label="Search foods"
                                    />
                                    {searchTerm && (
                                        <button
                                            type="button"
                                            onClick={clearSearch}
                                            className="absolute inset-y-0 right-0 flex items-center pr-3"
                                        >
                                            <X size={20} style={{ color: 'var(--forum-search-icon)' }} />
                                        </button>
                                    )}
                                </div>
                                <button
                                    type="submit"
                                    className="px-5 py-3 nh-button nh-button-primary rounded-lg flex items-center"
                                >
                                    Search
                                </button>
                            </form>
                        </div>

                        {warning && (
                            <div className="mb-6 text-center text-yellow-700 bg-yellow-100 border border-yellow-300 rounded p-3">
                                {warning}
                            </div>
                        )}

                        {loading ? (
                            <div className="grid grid-cols-1 md:grid-cols-2 gap-6">
                                {[...Array(6)].map((_, index) => (
                                    <div
                                        key={index}
                                        className="nh-card p-4 w-full max-w-xs mx-auto flex flex-col animate-pulse"
                                    >
                                        <div 
                                            className="h-60 w-full mb-4 rounded"
                                            style={{ backgroundColor: 'var(--color-bg-tertiary)' }}
                                        ></div>
                                        <div 
                                            className="h-6 w-3/4 rounded mb-4"
                                            style={{ backgroundColor: 'var(--color-bg-tertiary)' }}
                                        ></div>
                                        <div 
                                            className="h-4 w-full rounded mb-2"
                                            style={{ backgroundColor: 'var(--color-bg-tertiary)' }}
                                        ></div>
                                        <div 
                                            className="h-4 w-2/3 rounded mb-2"
                                            style={{ backgroundColor: 'var(--color-bg-tertiary)' }}
                                        ></div>
                                        <div 
                                            className="h-4 w-full rounded mb-2"
                                            style={{ backgroundColor: 'var(--color-bg-tertiary)' }}
                                        ></div>
                                        <div 
                                            className="h-4 w-4/5 rounded mb-2"
                                            style={{ backgroundColor: 'var(--color-bg-tertiary)' }}
                                        ></div>
                                        <div 
                                            className="h-4 w-3/4 rounded"
                                            style={{ backgroundColor: 'var(--color-bg-tertiary)' }}
                                        ></div>
                                    </div>
                                ))}
                            </div>
                        ) : fetchSuccess ? (
                            <>
                                <div className="grid grid-cols-1 md:grid-cols-2 gap-6">
                                    {foods.length > 0 ?
                                        (foods.map(food => (
                                            <FoodItem 
                                                key={food.id} 
                                                item={food} 
                                                onClick={() => setSelectedFood(food)}
                                            />
                                        ))) : 
                                        <p className="text-center nh-text col-span-full">No foods found. Try adjusting your search.</p>
                                    }
                                </div>
                                
                                {/* Updated pagination styling */}
                                {totalPages > 1 && (
                                    <div className="flex justify-center items-center mt-10 gap-2">
                                        <button 
                                            onClick={() => handlePageChange(Math.max(1, page - 1))}
                                            disabled={!previous || page <= 1}
                                            className="flex items-center justify-center w-10 h-10 rounded-full transition-all cursor-pointer"
                                            style={{
                                                color: (!previous || page <= 1) ? 'var(--pagination-disabled-text)' : 'var(--color-primary)',
                                                cursor: (!previous || page <= 1) ? 'not-allowed' : 'pointer',
                                            }}
                                            onMouseEnter={(e) => {
                                                if (previous && page > 1) {
                                                    e.currentTarget.style.backgroundColor = 'var(--pagination-inactive-hover-bg)';
                                                    e.currentTarget.style.boxShadow = 'var(--shadow-sm)';
                                                }
                                            }}
                                            onMouseLeave={(e) => {
                                                if (previous && page > 1) {
                                                    e.currentTarget.style.backgroundColor = 'transparent';
                                                    e.currentTarget.style.boxShadow = 'none';
                                                }
                                            }}
                                        >
                                            <CaretLeft size={20} weight="bold" />
                                        </button>
                                        
                                        {totalPages <= 5 ? (
                                            // Show all pages if 5 or fewer
                                            [...Array(totalPages)].map((_, index) => (
                                                <button
                                                    key={index}
                                                    onClick={() => handlePageChange(index + 1)}
                                                    className="w-10 h-10 rounded-full transition-all cursor-pointer"
                                                    style={{
                                                        backgroundColor: page === index + 1 ? 'var(--color-primary)' : 'transparent',
                                                        color: page === index + 1 ? 'white' : 'var(--pagination-inactive-text)',
                                                        boxShadow: page === index + 1 ? 'var(--shadow-sm)' : 'none',
                                                    }}
                                                    onMouseEnter={(e) => {
                                                        if (page !== index + 1) {
                                                            e.currentTarget.style.backgroundColor = 'var(--pagination-inactive-hover-bg)';
                                                            e.currentTarget.style.boxShadow = 'var(--shadow-sm)';
                                                        }
                                                    }}
                                                    onMouseLeave={(e) => {
                                                        if (page !== index + 1) {
                                                            e.currentTarget.style.backgroundColor = 'transparent';
                                                            e.currentTarget.style.boxShadow = 'none';
                                                        }
                                                    }}
                                                >
                                                    {index + 1}
                                                </button>
                                            ))
                                        ) : (
                                            // Show limited range of pages
                                            <>
                                                {/* First page */}
                                                <button
                                                    onClick={() => handlePageChange(1)}
                                                    className="w-10 h-10 rounded-full transition-all cursor-pointer"
                                                    style={{
                                                        backgroundColor: page === 1 ? 'var(--color-primary)' : 'transparent',
                                                        color: page === 1 ? 'white' : 'var(--pagination-inactive-text)',
                                                        boxShadow: page === 1 ? 'var(--shadow-sm)' : 'none',
                                                    }}
                                                    onMouseEnter={(e) => {
                                                        if (page !== 1) {
                                                            e.currentTarget.style.backgroundColor = 'var(--pagination-inactive-hover-bg)';
                                                            e.currentTarget.style.boxShadow = 'var(--shadow-sm)';
                                                        }
                                                    }}
                                                    onMouseLeave={(e) => {
                                                        if (page !== 1) {
                                                            e.currentTarget.style.backgroundColor = 'transparent';
                                                            e.currentTarget.style.boxShadow = 'none';
                                                        }
                                                    }}
                                                >
                                                    1
                                                </button>
                                                
                                                {/* Ellipsis for many pages */}
                                                {page > 3 && <span className="mx-1" style={{ color: 'var(--pagination-ellipsis-text)' }}>...</span>}
                                                
                                                {/* Pages around current page */}
                                                {Array.from(
                                                    { length: Math.min(3, totalPages - 2) },
                                                    (_, i) => {
                                                        let pageNum;
                                                        if (page <= 2) {
                                                            pageNum = i + 2; // Show 2, 3, 4
                                                        } else if (page >= totalPages - 1) {
                                                            pageNum = totalPages - 3 + i; // Show last 3 pages before the last
                                                        } else {
                                                            pageNum = page - 1 + i; // Show around current
                                                        }
                                                        
                                                        if (pageNum <= 1 || pageNum >= totalPages) return null;
                                                        
                                                        return (
                                                            <button
                                                                key={pageNum}
                                                                onClick={() => handlePageChange(pageNum)}
                                                                className="w-10 h-10 rounded-full transition-all cursor-pointer"
                                                                style={{
                                                                    backgroundColor: page === pageNum ? 'var(--color-primary)' : 'transparent',
                                                                    color: page === pageNum ? 'white' : 'var(--pagination-inactive-text)',
                                                                    boxShadow: page === pageNum ? 'var(--shadow-sm)' : 'none',
                                                                }}
                                                                onMouseEnter={(e) => {
                                                                    if (page !== pageNum) {
                                                                        e.currentTarget.style.backgroundColor = 'var(--pagination-inactive-hover-bg)';
                                                                        e.currentTarget.style.boxShadow = 'var(--shadow-sm)';
                                                                    }
                                                                }}
                                                                onMouseLeave={(e) => {
                                                                    if (page !== pageNum) {
                                                                        e.currentTarget.style.backgroundColor = 'transparent';
                                                                        e.currentTarget.style.boxShadow = 'none';
                                                                    }
                                                                }}
                                                            >
                                                                {pageNum}
                                                            </button>
                                                        );
                                                    }
                                                )}

                                                {/* Ellipsis for many pages */}
                                                {page < totalPages - 2 && <span className="mx-1" style={{ color: 'var(--pagination-ellipsis-text)' }}>...</span>}

                                                {/* Last page */}
                                                <button
                                                    onClick={() => handlePageChange(totalPages)}
                                                    className="w-10 h-10 rounded-full transition-all cursor-pointer"
                                                    style={{
                                                        backgroundColor: page === totalPages ? 'var(--color-primary)' : 'transparent',
                                                        color: page === totalPages ? 'white' : 'var(--pagination-inactive-text)',
                                                        boxShadow: page === totalPages ? 'var(--shadow-sm)' : 'none',
                                                    }}
                                                    onMouseEnter={(e) => {
                                                        if (page !== totalPages) {
                                                            e.currentTarget.style.backgroundColor = 'var(--pagination-inactive-hover-bg)';
                                                            e.currentTarget.style.boxShadow = 'var(--shadow-sm)';
                                                        }
                                                    }}
                                                    onMouseLeave={(e) => {
                                                        if (page !== totalPages) {
                                                            e.currentTarget.style.backgroundColor = 'transparent';
                                                            e.currentTarget.style.boxShadow = 'none';
                                                        }
                                                    }}
                                                >
                                                    {totalPages}
                                                </button>
                                            </>
                                        )}

                                        <button
                                            onClick={() => handlePageChange(Math.min(totalPages, page + 1))}
                                            disabled={!next || page >= totalPages}
                                            className="flex items-center justify-center w-10 h-10 rounded-full transition-all cursor-pointer"
                                            style={{
                                                color: (!next || page >= totalPages) ? 'var(--pagination-disabled-text)' : 'var(--color-primary)',
                                                cursor: (!next || page >= totalPages) ? 'not-allowed' : 'pointer',
                                            }}
                                            onMouseEnter={(e) => {
                                                if (next && page < totalPages) {
                                                    e.currentTarget.style.backgroundColor = 'var(--pagination-inactive-hover-bg)';
                                                    e.currentTarget.style.boxShadow = 'var(--shadow-sm)';
                                                }
                                            }}
                                            onMouseLeave={(e) => {
                                                if (next && page < totalPages) {
                                                    e.currentTarget.style.backgroundColor = 'transparent';
                                                    e.currentTarget.style.boxShadow = 'none';
                                                }
                                            }}
                                        >
                                            <CaretRight size={20} weight="bold" />
                                        </button>
                                    </div>
                                )}
                            </>
                        ) : (
                            <p className="col-span-full text-center nh-text">Error fetching foods. Please try again later.</p>
                        )}
                    </div>
                    
                    {/* Right column - Actions */}
                    <div className="w-full md:w-1/5">
                        <div className="sticky top-20 flex flex-col gap-4">
                            <Link to="/foods/propose" className="nh-button nh-button-primary flex items-center justify-center gap-2 py-3 rounded-lg shadow-md hover:shadow-lg transition-all text-base font-medium" style={{ display: 'flex' }}>
                                <div className="flex items-center justify-center w-full">
                                    <svg className="h-5 w-5 mr-2" fill="none" stroke="currentColor" viewBox="0 0 24 24">
                                        <path strokeLinecap="round" strokeLinejoin="round" strokeWidth="2" d="M12 4v16m8-8H4" />
                                    </svg>
                                    Add Food
                                </div>
                            </Link>

                            <Link to="/foods/compare" className="nh-button nh-button-primary flex items-center justify-center gap-2 py-3 rounded-lg shadow-md hover:shadow-lg transition-all text-base font-medium" style={{ display: 'flex' }}>
                                <Scales size={20} weight="bold" />
                                Compare Foods
                            </Link>

                            <div className="nh-card rounded-lg shadow-md">
                                <h3 className="nh-subtitle mb-3 text-sm">Food Facts</h3>
                                <ul className="nh-text text-xs space-y-2">
                                    <li>• Nutrition score indicates overall health value</li>
                                    <li>• Categories help you find similar foods</li>
                                    <li>• Dietary tags show diet compatibility</li>
                                    <li>• Click on a food to see full details</li>
                                </ul>
                            </div>
                        </div>
                    </div>
                </div>

                <FoodDetail 
                    food={selectedFood}
                    open={!!selectedFood}
                    onClose={() => setSelectedFood(null)}
                />
            </div>
        </div>
    )
}

export default Foods<|MERGE_RESOLUTION|>--- conflicted
+++ resolved
@@ -84,9 +84,7 @@
     const [sortBy, setSortBy] = useState<string>('');
     const [sortOrder, setSortOrder] = useState<'desc' | 'asc'>('desc');
     const [micronutrientFilters, setMicronutrientFilters] = useState<MicronutrientFilterItem[]>([]);
-<<<<<<< HEAD
     const [macronutrientFilters, setMacronutrientFilters] = useState<MacronutrientFilterItem[]>([]);
-=======
     const [pageSize, setPageSize] = useState<number | null>(null);
 
     const updatePageSize = (resultsLength: number, hasNext: boolean) => {
@@ -101,7 +99,6 @@
             return prev;
         });
     };
->>>>>>> e31b835c
 
     const fetchFoods = async (pageNum = 1, search = '', sortByParam = sortBy, sortOrderParam = sortOrder, microFilters = micronutrientFilters, macroFilters = macronutrientFilters) => {
         setLoading(true);
@@ -179,7 +176,6 @@
         fetchFoods(1, searchTerm, sortBy, sortOrder, micronutrientFilters, macronutrientFilters);
     }, [micronutrientFilters]);
 
-<<<<<<< HEAD
     // Refetch when macronutrient filters change
     useEffect(() => {
         setPage(1);
@@ -187,12 +183,8 @@
         fetchFoods(1, searchTerm, sortBy, sortOrder, micronutrientFilters, macronutrientFilters);
     }, [macronutrientFilters]);
 
-    const pageSize = foods.length
-    const totalPages = count && pageSize ? Math.ceil(count / pageSize) : 1;
-=======
     const effectivePageSize = pageSize || (foods.length > 0 ? foods.length : 1)
     const totalPages = count ? Math.max(1, Math.ceil(count / effectivePageSize)) : 1;
->>>>>>> e31b835c
 
 
     const handleSearch = (e: React.FormEvent) => {
