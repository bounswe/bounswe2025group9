import { useState, useEffect } from 'react'
import { useAuth } from '../context/AuthContext'
<<<<<<< HEAD
import { User, Heart, BookOpen, Certificate, Warning, Plus, X } from '@phosphor-icons/react'
import { apiClient, ForumPost } from '../lib/apiClient'
import ForumPostCard from '../components/ForumPostCard'
import { subscribeLikeChanges, notifyLikeChange } from '../lib/likeNotifications'
=======
import { useNavigate } from 'react-router-dom'
import { User, Heart, BookOpen, Certificate, Warning, Plus, X, BookmarkSimple } from '@phosphor-icons/react'
import { apiClient, ForumPost, MealPlan, Recipe } from '../lib/apiClient'
>>>>>>> e13c2f09

// Predefined allergen list
const PREDEFINED_ALLERGENS = [
  'Gluten',
  'Lactose',
  'Peanuts',
  'Soy',
  'Shellfish',
  'Eggs',
  'Tree Nuts',
  'Sesame',
  'Fish',
  'Sulfites',
  'Artificial Colorants',
  'Preservatives'
]

// Predefined profession tags
const PROFESSION_TAGS = [
  'Dietitian',
  'Nutritionist',
  'Chef',
  'Food Scientist',
  'Health Coach'
]

interface AllergenData {
  id?: number
  name: string
  isCustom?: boolean
}

interface ProfessionTag {
  id?: number
  name: string
  verified: boolean
  certificateUrl?: string
}

interface ReportOption {
  value: string
  label: string
}

const REPORT_OPTIONS: ReportOption[] = [
  { value: 'invalid_certificate', label: 'Invalid certificate' },
  { value: 'misleading_info', label: 'Misleading information' }
]

const Profile = () => {
  const { user, fetchUserProfile } = useAuth()  
  // State management
  const [activeTab, setActiveTab] = useState<'overview' | 'allergens' | 'posts' | 'recipes' | 'tags' | 'report' | 'mealPlans'>('overview')
  const [selectedAllergens, setSelectedAllergens] = useState<AllergenData[]>([])
  const [customAllergen, setCustomAllergen] = useState('')
  const [likedPosts, setLikedPosts] = useState<ForumPost[]>([])
  const [likedRecipes, setLikedRecipes] = useState<ForumPost[]>([])
  const [likedPostsMap, setLikedPostsMap] = useState<{[key: number]: boolean}>({})
  const [professionTags, setProfessionTags] = useState<ProfessionTag[]>([])
  const [selectedProfession, setSelectedProfession] = useState('')
  const [certificateFile, setCertificateFile] = useState<File | null>(null)
  const [profilePicture, setProfilePicture] = useState<string | null>(null)
  const [profilePictureFile, setProfilePictureFile] = useState<File | null>(null)
  const [isLoading, setIsLoading] = useState(false)
  const [successMessage, setSuccessMessage] = useState('')
  const [errorMessage, setErrorMessage] = useState('')
  
  // Report user states
  const [reportUserId, setReportUserId] = useState('')
  const [reportReason, setReportReason] = useState('')
  const [reportDescription, setReportDescription] = useState('')

  // States for saved meal plans
  // const [savedMealPlans, setSavedMealPlans] = useState<MealPlan[]>([])
  const [currentMealPlan, setCurrentMealPlan] = useState<MealPlan|null>()

  // Load user data on mount
  useEffect(() => {
    loadUserData()
  }, [user])
  
  // Set up cross-tab like listener
  useEffect(() => {
    const unsubscribe = subscribeLikeChanges((event) => {
      console.log('[Profile] Received like change notification from another tab:', event)
      
      // Refetch liked posts and recipes when a like event occurs
      if (event.type === 'post') {
        loadLikedPosts()
        loadLikedRecipes()
      }
    })
    
    // Also poll every 5 seconds to sync changes from other devices and refresh like counts
    const intervalId = window.setInterval(() => {
      // Refresh liked posts and recipes to get updated like counts
      loadLikedPosts()
      loadLikedRecipes()
    }, 5000)

    return () => {
      unsubscribe()
      clearInterval(intervalId)
    }
  }, [])

  const loadUserData = async () => {
    if (!user) return
    
    setIsLoading(true)
    try {
      // Load allergens
      if (user.allergens && user.allergens.length > 0) {
        setSelectedAllergens(user.allergens.map((a: any) => ({
          id: a.id,
          name: a.name,
          isCustom: !PREDEFINED_ALLERGENS.includes(a.name)
        })))
      }
      
      // Load profession tags
      if (user.tags && user.tags.length > 0) {
        setProfessionTags(user.tags.map((t: any) => ({
          id: t.id,
          name: t.name,
          verified: t.verified || false,
          certificateUrl: t.certificate_url
        })))
      }
      
      // Load liked posts
      await loadLikedPosts()
      
      // Load liked recipes
      await loadLikedRecipes()
      
      // Load profile picture if available
      if (user.profile_image) {
        setProfilePicture(user.profile_image)
      }
    } catch (error) {
      console.error('Error loading user data:', error)
      showError('Failed to load profile data')
    } finally {
      setIsLoading(false)
    }
  }

  const loadLikedPosts = async () => {
    try {
      // Get liked post IDs from the API
      const likedResponse = await apiClient.getLikedPosts()
      const likedPostIds = (likedResponse.results || []).map(post => post.id)
      
      console.log('[Profile] Liked post IDs:', likedPostIds)
      
      if (likedPostIds.length === 0) {
        setLikedPosts([])
        setLikedPostsMap({})
        return
      }
      
      // Fetch all posts to get complete data including like counts
      const allPostsResponse = await apiClient.getForumPosts({
        ordering: '-created_at',
        page: 1,
        page_size: 500
      })
      
      console.log('[Profile] All posts fetched:', allPostsResponse.results.length)
      
      // Filter to only liked posts
      const likedPostsWithData = allPostsResponse.results.filter(post => 
        likedPostIds.includes(post.id)
      )
      
      console.log('[Profile] Liked posts with data:', likedPostsWithData)
      console.log('[Profile] First liked post like count:', likedPostsWithData[0]?.likes)
      
      setLikedPosts(likedPostsWithData)
      
      // Build a map of liked posts for easy lookup
      const likedMap: {[key: number]: boolean} = {}
      likedPostsWithData.forEach(post => {
        likedMap[post.id] = true
      })
      setLikedPostsMap(likedMap)
    } catch (error) {
      console.error('Error loading liked posts:', error)
      setLikedPosts([])
      setLikedPostsMap({})
    }
  }

  const loadLikedRecipes = async () => {
    try {
      // Get liked post IDs from the API
      const likedResponse = await apiClient.getLikedPosts()
      const likedPostIds = (likedResponse.results || []).map(post => post.id)
      
      console.log('[Profile] Liked post IDs for recipes:', likedPostIds)
      
      if (likedPostIds.length === 0) {
        setLikedRecipes([])
        return
      }
      
      // Fetch all posts to get complete data including like counts
      const allPostsResponse = await apiClient.getForumPosts({
        ordering: '-created_at',
        page: 1,
        page_size: 500
      })
      
      // Filter to only liked posts with Recipe tag
      const recipePosts = allPostsResponse.results.filter(post => 
        likedPostIds.includes(post.id) && 
        post.tags.some(tag => tag.name === 'Recipe')
      )
      
      console.log('[Profile] Liked recipe posts with data:', recipePosts)
      console.log('[Profile] First recipe like count:', recipePosts[0]?.likes)
      
      // Store as posts since we're using ForumPostCard to render them
      setLikedRecipes(recipePosts)
    } catch (error) {
      console.error('Error loading liked recipes:', error)
      setLikedRecipes([])
    }
  }
  
  // Handle like toggle for posts
  const handleLikeToggle = async (postId: number) => {
    try {
      console.log(`[Profile] Toggling like for post ID: ${postId}`)
      
      const currentLiked = likedPostsMap[postId] || false
      const newLiked = !currentLiked
      const likeDelta = newLiked ? 1 : -1
      
      // Find the post in either likedPosts or likedRecipes
      const currentPost = likedPosts.find(p => p.id === postId) || likedRecipes.find(r => r.id === postId)
      
      if (!currentPost) {
        console.error('[Profile] Post not found in liked posts or recipes')
        return
      }
      
      const currentLikeCount = Math.max(0, currentPost.likes || 0)
      const optimisticLikeCount = Math.max(0, currentLikeCount + likeDelta)
      
      // Optimistically update the UI
      setLikedPostsMap(prev => ({ ...prev, [postId]: newLiked }))
      
      // Update the like count in both likedPosts and likedRecipes
      setLikedPosts(prev => prev.map(post => 
        post.id === postId 
          ? { ...post, liked: newLiked, likes: optimisticLikeCount }
          : post
      ))
      
      setLikedRecipes(prev => prev.map(recipe => 
        recipe.id === postId 
          ? { ...recipe, liked: newLiked, likes: optimisticLikeCount }
          : recipe
      ))
      
      // Call the API
      const response = await apiClient.toggleLikePost(postId)
      console.log(`[Profile] Toggle like API response:`, response)
      
      // Notify other tabs
      notifyLikeChange(postId, newLiked, 'post')
      
      // Get actual like count from server response
      const responseObj = response as any
      const serverLiked = responseObj.liked
      const serverLikeCount = responseObj.like_count
      
      let finalLiked = newLiked
      let finalLikeCount = optimisticLikeCount
      
      if (serverLiked !== undefined && serverLiked !== newLiked) {
        console.warn(`[Profile] Server liked state (${serverLiked}) mismatch. Using server state.`)
        finalLiked = serverLiked
      }
      
      if (serverLikeCount !== undefined && serverLikeCount !== optimisticLikeCount) {
        console.warn(`[Profile] Server like count (${serverLikeCount}) mismatch. Using server count.`)
        finalLikeCount = serverLikeCount
      }
      
      // Update with final values from server
      setLikedPostsMap(prev => ({ ...prev, [postId]: finalLiked }))
      
      setLikedPosts(prev => {
        if (!finalLiked) {
          // Remove from liked posts if unliked
          return prev.filter(post => post.id !== postId)
        }
        return prev.map(post => 
          post.id === postId 
            ? { ...post, liked: finalLiked, likes: finalLikeCount }
            : post
        )
      })
      
      setLikedRecipes(prev => {
        if (!finalLiked) {
          // Remove from liked recipes if unliked
          return prev.filter(recipe => recipe.id !== postId)
        }
        return prev.map(recipe => 
          recipe.id === postId 
            ? { ...recipe, liked: finalLiked, likes: finalLikeCount }
            : recipe
        )
      })
      
    } catch (error) {
      console.error('[Profile] Error toggling post like:', error)
      // Revert on error by refetching
      await loadLikedPosts()
      await loadLikedRecipes()
    }
  }

  // New function: load saved meal plans
  const loadCurrentMealPlan = async () => {
    try {
      const response = await apiClient.getCurrentMealPlan()
      setCurrentMealPlan(response || [])
    } catch (error) {
      console.error('Error loading saved meal plans:', error)
      setCurrentMealPlan(null)
    }
  }
  
  // Fetch saved meal plans when 'mealPlans' tab is activated
  useEffect(() => {
    if (activeTab === 'mealPlans') {
      loadCurrentMealPlan()
    }
  }, [activeTab])

  const showSuccess = (message: string) => {
    setSuccessMessage(message)
    setErrorMessage('')
    setTimeout(() => setSuccessMessage(''), 3000)
  }

  const showError = (message: string) => {
    setErrorMessage(message)
    setSuccessMessage('')
    setTimeout(() => setErrorMessage(''), 3000)
  }

  // Allergen management
  const toggleAllergen = (allergenName: string) => {
    setSelectedAllergens(prev => {
      const exists = prev.find(a => a.name === allergenName)
      if (exists) {
        return prev.filter(a => a.name !== allergenName)
      } else {
        return [...prev, { name: allergenName, isCustom: false }]
      }
    })
  }

  const addCustomAllergen = () => {
    if (!customAllergen.trim()) return
    
    const exists = selectedAllergens.find(a => a.name.toLowerCase() === customAllergen.toLowerCase())
    if (exists) {
      showError('This allergen is already added')
      return
    }
    
    setSelectedAllergens(prev => [...prev, { name: customAllergen, isCustom: true }])
    setCustomAllergen('')
    showSuccess('Custom allergen added')
  }

  const removeAllergen = (allergenName: string) => {
    setSelectedAllergens(prev => prev.filter(a => a.name !== allergenName))
  }

  const saveAllergens = async () => {
    setIsLoading(true)
    try {
      await apiClient.updateAllergens(selectedAllergens.map(a => a.name))
      await fetchUserProfile()
      showSuccess('Allergens saved successfully')
    } catch (error) {
      console.error('Error saving allergens:', error)
      showError('Failed to save allergens')
    } finally {
      setIsLoading(false)
    }
  }

  // Profession tag management
  const addProfessionTag = () => {
    if (!selectedProfession) return
    
    const exists = professionTags.find(t => t.name === selectedProfession)
    if (exists) {
      showError('This profession tag is already added')
      return
    }
    
    setProfessionTags(prev => [...prev, {
      name: selectedProfession,
      verified: false
    }])
    setSelectedProfession('')
    showSuccess('Profession tag added (Unverified)')
  }

  const uploadCertificate = async (tagName: string) => {
    if (!certificateFile) {
      showError('Please select a certificate file')
      return
    }
    
    setIsLoading(true)
    try {
      const formData = new FormData()
      formData.append('certificate', certificateFile)
      formData.append('tag_name', tagName)
      
      await apiClient.uploadCertificate(formData)
      await fetchUserProfile()
      setCertificateFile(null)
      showSuccess('Certificate uploaded successfully')
    } catch (error) {
      console.error('Error uploading certificate:', error)
      showError('Failed to upload certificate')
    } finally {
      setIsLoading(false)
    }
  }

  const removeProfessionTag = (tagName: string) => {
    setProfessionTags(prev => prev.filter(t => t.name !== tagName))
  }

  const saveProfessionTags = async () => {
    setIsLoading(true)
    try {
      await apiClient.updateProfessionTags(professionTags)
      await fetchUserProfile()
      showSuccess('Profession tags saved successfully')
    } catch (error) {
      console.error('Error saving profession tags:', error)
      showError('Failed to save profession tags')
    } finally {
      setIsLoading(false)
    }
  }

  // Profile picture management
  const handleProfilePictureChange = (e: React.ChangeEvent<HTMLInputElement>) => {
    const file = e.target.files?.[0]
    if (!file) return
    
    if (!['image/jpeg', 'image/png', 'image/jpg'].includes(file.type)) {
      showError('Only JPEG and PNG images are supported')
      return
    }
    
    if (file.size > 5 * 1024 * 1024) {
      showError('File size must be less than 5MB')
      return
    }
    
    setProfilePictureFile(file)
    
    const reader = new FileReader()
    reader.onloadend = () => {
      setProfilePicture(reader.result as string)
    }
    reader.readAsDataURL(file)
  }

  const uploadProfilePicture = async () => {
    if (!profilePictureFile) return

    setIsLoading(true)
    try {
      const formData = new FormData()
      formData.append('profile_image', profilePictureFile)

      await apiClient.uploadProfilePicture(formData)
      await fetchUserProfile()
      setProfilePictureFile(null)
      showSuccess('Profile picture updated successfully')
    } catch (error) {
      console.error('Error uploading profile picture:', error)
      showError('Failed to upload profile picture')
    } finally {
      setIsLoading(false)
    }
  }

  const removeProfilePicture = async () => {
    setIsLoading(true)
    try {
      await apiClient.removeProfilePicture()
      await fetchUserProfile()
      setProfilePicture(null)
      setProfilePictureFile(null)
      showSuccess('Profile picture removed')
    } catch (error) {
      console.error('Error removing profile picture:', error)
      showError('Failed to remove profile picture')
    } finally {
      setIsLoading(false)
    }
  }

  // Report user
  const submitReport = async () => {
    if (!reportUserId || !reportReason || !reportDescription) {
      showError('Please fill in all report fields')
      return
    }
    
    setIsLoading(true)
    try {
      await apiClient.reportUser({
        userId: reportUserId,
        reason: reportReason,
        description: reportDescription
      })
      setReportUserId('')
      setReportReason('')
      setReportDescription('')
      showSuccess('Report submitted successfully')
    } catch (error) {
      console.error('Error submitting report:', error)
      showError('Failed to submit report')
    } finally {
      setIsLoading(false)
    }
  }

  return (
    <div className="w-full py-12">
      <div className="nh-container">
        {/* Success/Error Messages */}
        {successMessage && (
          <div className="mb-4 px-4 py-3 rounded" style={{
            backgroundColor: 'var(--color-success)',
            color: 'white',
            border: '1px solid var(--color-success)'
          }}>
            {successMessage}
          </div>
        )}
        {errorMessage && (
          <div className="mb-4 px-4 py-3 rounded" style={{
            backgroundColor: 'var(--color-error)',
            color: 'white',
            border: '1px solid var(--color-error)'
          }}>
            {errorMessage}
          </div>
        )}

        <div className="flex flex-col md:flex-row gap-6">
          {/* Left column - Navigation */}
          <div className="w-full md:w-1/5">
            <div className="sticky top-20">
              <h3 className="nh-subtitle mb-4">
                Profile Sections
              </h3>
              <div className="flex flex-col gap-3">
                <button
                  onClick={() => setActiveTab('overview')}
                  className="flex items-center gap-2 px-4 py-3 rounded-lg text-sm font-medium transition-all shadow-sm hover:shadow"
                  style={{
                    backgroundColor: activeTab === 'overview' 
                      ? 'var(--forum-default-active-bg)' 
                      : 'var(--forum-default-bg)',
                    color: activeTab === 'overview' 
                      ? 'var(--forum-default-active-text)' 
                      : 'var(--forum-default-text)',
                  }}
                >
                  <User size={18} weight="fill" />
                  <span className="flex-grow text-center">Overview</span>
                </button>
                
                <button
                  disabled
                  className="flex items-center gap-2 px-4 py-3 rounded-lg text-sm font-medium shadow-sm cursor-not-allowed opacity-50"
                  style={{
                    backgroundColor: 'var(--forum-default-bg)',
                    color: 'var(--forum-default-text)',
                  }}
                >
                  <Warning size={18} weight="fill" />
                  <span className="flex-grow text-center">Allergens</span>
                </button>
                
                <button
                  onClick={() => setActiveTab('posts')}
                  className="flex items-center gap-2 px-4 py-3 rounded-lg text-sm font-medium transition-all shadow-sm hover:shadow"
                  style={{
                    backgroundColor: activeTab === 'posts'
                      ? 'var(--forum-default-active-bg)'
                      : 'var(--forum-default-bg)',
                    color: activeTab === 'posts'
                      ? 'var(--forum-default-active-text)'
                      : 'var(--forum-default-text)',
                  }}
                >
                  <Heart size={18} weight="fill" />
                  <span className="flex-grow text-center">Liked Posts</span>
                </button>

                <button
                  onClick={() => setActiveTab('recipes')}
                  className="flex items-center gap-2 px-4 py-3 rounded-lg text-sm font-medium transition-all shadow-sm hover:shadow"
                  style={{
                    backgroundColor: activeTab === 'recipes'
                      ? 'var(--forum-default-active-bg)'
                      : 'var(--forum-default-bg)',
                    color: activeTab === 'recipes'
                      ? 'var(--forum-default-active-text)'
                      : 'var(--forum-default-text)',
                  }}
                >
                  <BookOpen size={18} weight="fill" />
                  <span className="flex-grow text-center">Liked Recipes</span>
                </button>
                
                <button
                  disabled
                  className="flex items-center gap-2 px-4 py-3 rounded-lg text-sm font-medium shadow-sm cursor-not-allowed opacity-50"
                  style={{
                    backgroundColor: 'var(--forum-default-bg)',
                    color: 'var(--forum-default-text)',
                  }}
                >
                  <Certificate size={18} weight="fill" />
                  <span className="flex-grow text-center">Profession Tags</span>
                </button>
                
                <button
                  disabled
                  className="flex items-center gap-2 px-4 py-3 rounded-lg text-sm font-medium shadow-sm cursor-not-allowed opacity-50"
                  style={{
                    backgroundColor: 'var(--forum-default-bg)',
                    color: 'var(--forum-default-text)',
                  }}
                >
                  <Warning size={18} weight="fill" />
                  <span className="flex-grow text-center">Report User</span>
                </button>

                {/* New button for Saved Meal Plans */}
                <button
                  onClick={() => setActiveTab('mealPlans')}
                  className="flex items-center gap-2 px-4 py-3 rounded-lg text-sm font-medium transition-all shadow-sm hover:shadow"
                  style={{
                    backgroundColor: activeTab === 'mealPlans' 
                      ? 'var(--forum-default-active-bg)' 
                      : 'var(--forum-default-bg)',
                    color: activeTab === 'mealPlans' 
                      ? 'var(--forum-default-active-text)' 
                      : 'var(--forum-default-text)',
                  }}
                >
                  <BookmarkSimple size={18} weight="fill" />
                  <span className="flex-grow text-center">Saved Meal Plans</span>
                </button>
              </div>
            </div>
          </div>

          {/* Middle column - Content */}
          <div className="w-full md:w-3/5">
            {/* Overview Tab */}
            {activeTab === 'overview' && (
              <div className="space-y-6">
                <h2 className="nh-subtitle">Profile Overview</h2>
                
                {/* Profile Picture */}
                <div className="nh-card">
                  <h3 className="nh-subtitle mb-4">Profile Picture</h3>
                  <div className="flex items-center gap-6">
                    {profilePicture ? (
                      <img 
                        src={profilePicture} 
                        alt="Profile" 
                        className="w-24 h-24 rounded-full object-cover border-4 border-primary-500"
                      />
                    ) : (
                      <div className="w-24 h-24 rounded-full flex items-center justify-center" style={{
                        backgroundColor: 'var(--dietary-option-bg)'
                      }}>
                        <User size={48} className="text-primary" weight="fill" />
                      </div>
                    )}
                    <div className="flex flex-col gap-2">
                      <input
                        type="file"
                        accept="image/jpeg,image/png,image/jpg"
                        onChange={handleProfilePictureChange}
                        className="hidden"
                        id="profile-picture-input"
                      />
                      <label
                        htmlFor="profile-picture-input"
                        className="nh-button nh-button-outline cursor-pointer inline-block text-center"
                        style={{
                          color: 'var(--dietary-option-text)'
                        }}
                      >
                        Choose Picture
                      </label>
                      {profilePictureFile && (
                        <button
                          onClick={uploadProfilePicture}
                          className="nh-button nh-button-primary"
                          disabled={isLoading}
                        >
                          Upload
                        </button>
                      )}
                      {profilePicture && (
                        <button
                          onClick={removeProfilePicture}
                          className="nh-button nh-button-danger"
                          disabled={isLoading}
                        >
                          Remove
                        </button>
                      )}
                    </div>
                  </div>
                  <p className="text-sm nh-text mt-2">
                    Supported formats: JPEG, PNG. Maximum size: 5MB.
                  </p>
                </div>

                {/* Account Information */}
                <div className="nh-card">
                  <h3 className="nh-subtitle mb-4">Account Information</h3>
                  <div className="space-y-3">
                    <div>
                      <label className="text-xs font-bold" style={{ color: 'var(--color-light)' }}>Username</label>
                      <p className="nh-text text-sm">{user?.username}</p>
                    </div>
                    <div>
                      <label className="text-xs font-bold" style={{ color: 'var(--color-light)' }}>Full Name</label>
                      <p className="nh-text text-sm">{user?.name} {user?.surname}</p>
                    </div>
                    <div>
                      <label className="text-xs font-bold" style={{ color: 'var(--color-light)' }}>Email</label>
                      <p className="nh-text text-sm">{user?.email}</p>
                    </div>
                    {user?.address && (
                      <div>
                        <label className="text-xs font-bold" style={{ color: 'var(--color-light)' }}>Address</label>
                        <p className="nh-text text-sm">{user.address}</p>
                      </div>
                    )}
                  </div>
                </div>
              </div>
            )}

            {/* Allergens Tab */}
            {activeTab === 'allergens' && (
              <div className="space-y-6">
                <h2 className="nh-subtitle">Allergen Management</h2>
                
                <div className="nh-card">
                  <h3 className="text-lg font-semibold mb-4">Common Allergens</h3>
                  <div className="grid grid-cols-2 md:grid-cols-3 gap-3">
                    {PREDEFINED_ALLERGENS.map(allergen => {
                      const isSelected = selectedAllergens.some(a => a.name === allergen)
                      return (
                        <button
                          key={allergen}
                          onClick={() => toggleAllergen(allergen)}
                          className={`p-3 rounded-lg border-2 transition-colors ${
                            isSelected
                              ? 'border-primary-500 bg-primary-50 dark:bg-primary-900 text-primary-700 dark:text-primary-300'
                              : 'border-gray-300 dark:border-gray-600 hover:border-primary-300'
                          }`}
                        >
                          {allergen}
                        </button>
                      )
                    })}
                  </div>
                </div>

                <div className="nh-card">
                  <h3 className="text-lg font-semibold mb-4">Custom Allergens</h3>
                  <div className="flex gap-2">
                    <input
                      type="text"
                      value={customAllergen}
                      onChange={(e) => setCustomAllergen(e.target.value)}
                      onKeyPress={(e) => e.key === 'Enter' && addCustomAllergen()}
                      placeholder="Enter custom allergen name"
                      className="flex-1 px-4 py-2 rounded-lg border border-gray-300 dark:border-gray-600 bg-white dark:bg-gray-700"
                    />
                    <button
                      onClick={addCustomAllergen}
                      className="nh-button nh-button-primary flex items-center gap-2"
                    >
                      <Plus size={20} weight="bold" />
                      Add
                    </button>
                  </div>
                </div>

                {selectedAllergens.length > 0 && (
                  <div className="nh-card">
                    <h3 className="text-lg font-semibold mb-4">Your Allergens ({selectedAllergens.length})</h3>
                    <div className="flex flex-wrap gap-2">
                      {selectedAllergens.map(allergen => (
                        <div
                          key={allergen.name}
                          className="flex items-center gap-2 px-4 py-2 bg-red-100 dark:bg-red-900 text-red-700 dark:text-red-300 rounded-full"
                        >
                          <span>{allergen.name}</span>
                          {allergen.isCustom && (
                            <span className="text-xs bg-red-200 dark:bg-red-800 px-2 py-1 rounded">
                              Custom
                            </span>
                          )}
                          <button
                            onClick={() => removeAllergen(allergen.name)}
                            className="hover:bg-red-200 dark:hover:bg-red-800 rounded-full p-1"
                          >
                            <X size={16} weight="bold" />
                          </button>
                        </div>
                      ))}
                    </div>
                    <button
                      onClick={saveAllergens}
                      className="nh-button nh-button-primary mt-4"
                      disabled={isLoading}
                    >
                      {isLoading ? 'Saving...' : 'Save Allergens'}
                    </button>
                  </div>
                )}
              </div>
            )}

            {/* Liked Posts Tab */}
            {activeTab === 'posts' && (
              <div className="space-y-6">
                <h2 className="nh-subtitle">Liked Posts</h2>
                
                {likedPosts.length === 0 ? (
                  <div className="nh-card text-center py-12">
                    <Heart size={48} className="mx-auto mb-4 opacity-50" />
                    <p className="nh-text">You haven't liked any posts yet</p>
                  </div>
                ) : (
                  <div className="space-y-4">
                    {likedPosts.map(post => (
                      <ForumPostCard
                        key={post.id}
                        post={post}
                        isLiked={likedPostsMap[post.id] || false}
                        onLikeToggle={handleLikeToggle}
                      />
                    ))}
                  </div>
                )}
              </div>
            )}

            {/* Liked Recipes Tab */}
            {activeTab === 'recipes' && (
              <div className="space-y-6">
                <h2 className="nh-subtitle">Liked Recipes</h2>
                
                {likedRecipes.length === 0 ? (
                  <div className="nh-card text-center py-12">
                    <BookOpen size={48} className="mx-auto mb-4 opacity-50" />
                    <p className="nh-text">You haven't liked any recipes yet</p>
                  </div>
                ) : (
                  <div className="space-y-4">
                    {likedRecipes.map((recipe) => (
                      <ForumPostCard
                        key={recipe.id}
                        post={recipe}
                        isLiked={likedPostsMap[recipe.id] || false}
                        onLikeToggle={handleLikeToggle}
                      />
                    ))}
                  </div>
                )}
              </div>
            )}

            {/* Profession Tags Tab */}
            {activeTab === 'tags' && (
              <div className="space-y-6">
                <h2 className="nh-subtitle">Profession Tags</h2>
                
                <div className="nh-card">
                  <h3 className="text-lg font-semibold mb-4">Add Profession Tag</h3>
                  <div className="flex gap-2">
                    <select
                      value={selectedProfession}
                      onChange={(e) => setSelectedProfession(e.target.value)}
                      className="flex-1 px-4 py-2 rounded-lg border border-gray-300 dark:border-gray-600 bg-white dark:bg-gray-700"
                    >
                      <option value="">Select a profession</option>
                      {PROFESSION_TAGS.map(tag => (
                        <option key={tag} value={tag}>{tag}</option>
                      ))}
                    </select>
                    <button
                      onClick={addProfessionTag}
                      className="nh-button nh-button-primary flex items-center gap-2"
                    >
                      <Plus size={20} weight="bold" />
                      Add
                    </button>
                  </div>
                  <p className="text-sm text-gray-500 dark:text-gray-400 mt-2">
                    Tags will be marked as "Unverified" until approved by moderators.
                  </p>
                </div>

                {professionTags.length > 0 && (
                  <div className="space-y-4">
                    {professionTags.map(tag => (
                      <div key={tag.name} className="nh-card">
                        <div className="flex items-center justify-between mb-3">
                          <div className="flex items-center gap-3">
                            <span className="text-lg font-semibold">{tag.name}</span>
                            <span className={`px-3 py-1 rounded-full text-xs font-medium ${
                              tag.verified
                                ? 'bg-green-100 dark:bg-green-900 text-green-700 dark:text-green-300'
                                : 'bg-yellow-100 dark:bg-yellow-900 text-yellow-700 dark:text-yellow-300'
                            }`}>
                              {tag.verified ? 'Verified' : 'Unverified'}
                            </span>
                          </div>
                          <button
                            onClick={() => removeProfessionTag(tag.name)}
                            className="text-red-600 hover:text-red-700"
                          >
                            <X size={20} weight="bold" />
                          </button>
                        </div>
                        
                        {!tag.verified && (
                          <div className="flex items-center gap-2">
                            <input
                              type="file"
                              accept=".pdf,.jpg,.jpeg,.png"
                              onChange={(e) => setCertificateFile(e.target.files?.[0] || null)}
                              className="hidden"
                              id={`cert-${tag.name}`}
                            />
                            <label
                              htmlFor={`cert-${tag.name}`}
                              className="nh-button nh-button-outline cursor-pointer text-sm"
                            >
                              {certificateFile ? certificateFile.name : 'Choose Certificate'}
                            </label>
                            {certificateFile && (
                              <button
                                onClick={() => uploadCertificate(tag.name)}
                                className="nh-button nh-button-primary text-sm"
                                disabled={isLoading}
                              >
                                Upload
                              </button>
                            )}
                          </div>
                        )}
                      </div>
                    ))}
                    <button
                      onClick={saveProfessionTags}
                      className="nh-button nh-button-primary"
                      disabled={isLoading}
                    >
                      {isLoading ? 'Saving...' : 'Save Tags'}
                    </button>
                  </div>
                )}
              </div>
            )}

            {/* Report User Tab */}
            {activeTab === 'report' && (
              <div className="space-y-6">
                <h2 className="nh-subtitle">Report User</h2>
                
                <div className="nh-card space-y-6">
                  <div>
                    <label className="block text-sm font-medium mb-2">User ID or Username</label>
                    <input
                      type="text"
                      value={reportUserId}
                      onChange={(e) => setReportUserId(e.target.value)}
                      placeholder="Enter user ID or username to report"
                      className="w-full px-4 py-2 rounded-lg border border-gray-300 dark:border-gray-600 bg-white dark:bg-gray-700"
                    />
                  </div>

                  <div>
                    <label className="block text-sm font-medium mb-2">Report Reason</label>
                    <select
                      value={reportReason}
                      onChange={(e) => setReportReason(e.target.value)}
                      className="w-full px-4 py-2 rounded-lg border border-gray-300 dark:border-gray-600 bg-white dark:bg-gray-700"
                    >
                      <option value="">Select a reason</option>
                      {REPORT_OPTIONS.map(option => (
                        <option key={option.value} value={option.value}>
                          {option.label}
                        </option>
                      ))}
                    </select>
                  </div>

                  <div>
                    <label className="block text-sm font-medium mb-2">Description</label>
                    <textarea
                      value={reportDescription}
                      onChange={(e) => setReportDescription(e.target.value)}
                      placeholder="Provide details about why you're reporting this user..."
                      rows={6}
                      className="w-full px-4 py-2 rounded-lg border border-gray-300 dark:border-gray-600 bg-white dark:bg-gray-700"
                    />
                  </div>

                  <button
                    onClick={submitReport}
                    className="nh-button nh-button-primary"
                    disabled={isLoading}
                  >
                    {isLoading ? 'Submitting...' : 'Submit Report'}
                  </button>
                </div>

                <div className="bg-yellow-50 dark:bg-yellow-900 border border-yellow-200 dark:border-yellow-700 rounded-lg p-4">
                  <h4 className="font-semibold text-yellow-800 dark:text-yellow-200 mb-2">
                    Report Guidelines
                  </h4>
                  <ul className="text-sm text-yellow-700 dark:text-yellow-300 space-y-1">
                    <li>• Only report users who violate community guidelines</li>
                    <li>• Provide clear and accurate information</li>
                    <li>• False reports may result in actions against your account</li>
                    <li>• Reports are reviewed by moderators within 48 hours</li>
                  </ul>
                </div>
              </div>
            )}

            {/* Saved Meal Plans Tab */}
            {activeTab === 'mealPlans' && (
              <div className="space-y-6">
                <h2 className="nh-subtitle">
                  {currentMealPlan ? currentMealPlan.name : 'Saved Meal Plan'}
                </h2>
                {currentMealPlan ? (
                  <div className="space-y-4">
                    {(() => {
                      const days = ["Monday", "Tuesday", "Wednesday", "Thursday", "Friday", "Saturday", "Sunday"];
                      // Assume that currentMealPlan.meals_details has 21 items ordered as Monday-Breakfast, Monday-Lunch, Monday-Dinner, Tuesday-Breakfast, etc.
                      const details = currentMealPlan.meals_details || [];
                      return days.map((day, index) => {
                        const start = index * 3;
                        const dayMeals = details.slice(start, start + 3);
                        return (
                          <div key={day} className="nh-card">
                            <h3 className="text-lg font-semibold mb-4">{day}</h3>
                            <div className="grid grid-cols-1 md:grid-cols-3 gap-4">
                              {dayMeals.map((meal, i) => (
                                <div key={`${day}-${i}`} className="bg-gray-50 rounded-md p-4 border border-gray-100">
                                  <div className="text-sm font-medium text-gray-500 mb-2">
                                    {meal.meal_type.charAt(0).toUpperCase() + meal.meal_type.slice(1)}
                                  </div>
                                  <div className="text-sm text-gray-900">{meal.food.name}</div>
                                  <div className="text-xs text-gray-600 mt-1">
                                    Calories: {meal.calculated_nutrition.calories}
                                  </div>
                                </div>
                              ))}
                            </div>
                          </div>
                        );
                      });
                    })()}
                  </div>
                ) : (
                  <div className="nh-card text-center py-12">
                    <BookmarkSimple size={48} className="mx-auto mb-4 opacity-50" />
                    <p className="nh-text">You haven't saved any meal plan yet</p>
                  </div>
                )}
              </div>
            )}
          </div>
          {/* Right column - Stats & Info */}
          <div className="w-full md:w-1/5">
            <div className="sticky top-20 flex flex-col gap-4">
              {/* Profile Info */}
              <div className="nh-card rounded-lg shadow-md">
                <h3 className="nh-subtitle mb-3 text-sm">Profile Tips</h3>
                <ul className="nh-text text-xs space-y-2">
                  <li>• Keep your allergen list updated</li>
                  <li>• Upload certificates for verification</li>
                  <li>• Review your liked content</li>
                  <li>• Report inappropriate behavior</li>
                </ul>
              </div>
            </div>
          </div>
        </div>
      </div>
    </div>
  )
}

export default Profile<|MERGE_RESOLUTION|>--- conflicted
+++ resolved
@@ -1,15 +1,12 @@
 import { useState, useEffect } from 'react'
 import { useAuth } from '../context/AuthContext'
-<<<<<<< HEAD
 import { User, Heart, BookOpen, Certificate, Warning, Plus, X } from '@phosphor-icons/react'
 import { apiClient, ForumPost } from '../lib/apiClient'
 import ForumPostCard from '../components/ForumPostCard'
 import { subscribeLikeChanges, notifyLikeChange } from '../lib/likeNotifications'
-=======
 import { useNavigate } from 'react-router-dom'
 import { User, Heart, BookOpen, Certificate, Warning, Plus, X, BookmarkSimple } from '@phosphor-icons/react'
 import { apiClient, ForumPost, MealPlan, Recipe } from '../lib/apiClient'
->>>>>>> e13c2f09
 
 // Predefined allergen list
 const PREDEFINED_ALLERGENS = [
