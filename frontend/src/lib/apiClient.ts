// api client for making requests to our apis
export interface PaginatedResponseWithStatus<T> {
  count: number;
  next: string | null;
  previous: string | null;
  results: T[];
  status?: number;
  warning?: string;
}
// types
export type PriceUnit = 'per_100g' | 'per_unit';
export type PriceCategory = '₺' | '₺ ₺' | '₺ ₺₺';

export interface Food {
  id: number;
  name: string;
  category: string;
  servingSize: number;
  caloriesPerServing: number;
  proteinContent: number;
  fatContent: number;
  carbohydrateContent: number;
  allergens: string[];
  dietaryOptions: string[];
  nutritionScore: number;
  imageUrl: string;
<<<<<<< HEAD
  micronutrients?: Record<string, number>;
=======
  base_price?: string | number | null;
  price_unit?: PriceUnit;
  price_category?: PriceCategory | null;
  currency?: string;
  category_overridden_by?: number | null;
  category_override_reason?: string | null;
  category_overridden_at?: string | null;
>>>>>>> 2e4a2469
}

export interface FoodProposal {
  name: string;
  category: string;
  servingSize: number;
  caloriesPerServing: number;
  proteinContent: number;
  fatContent: number;
  carbohydrateContent: number;
  allergens?: number[];
  dietaryOptions?: string[];
  nutritionScore: number;
  imageUrl?: string;
  base_price?: string | number | null;
  price_unit?: PriceUnit;
  currency?: string;
}

export interface FoodProposalResponse {
  message: string;
  proposalId: number;
  nutritionScore: number;
}

export interface AuthResponse {
  id: number;
  email: string;
  username: string;
}

export interface LikeResponse {
  itemId: number;
  itemType: string;
  likes: number;
  message?: string;
}

// jwt auth types
export interface JwtResponse {
  access: string;
  refresh: string;
}

export interface UserResponse {
  id: number;
  username: string;
  email: string;
  name: string;
  surname: string;
  address: string;
  tags: any[];
  allergens: any[];
  profile_image?: string;
  is_staff?: boolean;
  is_superuser?: boolean;
}

// pagination types
export interface PaginatedResponse<T> {
  count: number;
  next: string | null;
  previous: string | null;
  results: T[];
}

export interface PaginationParams {
  page?: number;
  page_size?: number;
}

// forum types
export interface ForumPost {
  id: number;
  title: string;
  body: string;
  author: {
    id: number;
    username: string;
    profile_image?: string | null;
  };
  created_at: string;
  updated_at: string;
  tags: ForumTag[];
  likes: number;
  liked: boolean;
  has_recipe?: boolean;
}

export interface ForumTag {
  id: number;
  name: string;
}

export interface ForumComment {
  id: number;
  post: number;
  author: {
    id: number;
    username: string;
    profile_image?: string | null;
  };
  body: string;
  created_at: string;
  updated_at: string;
}

export interface CreateForumPostRequest {
  title: string;
  body: string;
  tag_ids?: number[];
}

export interface CreateCommentRequest {
  post: number;
  body: string;
}

// Recipe types
export interface RecipeIngredient {
  id?: number;
  food_id: number;
  food_name?: string;
  amount: number;
  protein?: number;
  fat?: number;
  carbs?: number;
  calories?: number;
}

export interface Recipe {
  id: number;
  post_id?: number;
  post_title?: string;
  author?: string;
  instructions: string;
  ingredients: RecipeIngredient[];
  total_protein: number;
  total_fat: number;
  total_carbohydrates: number;
  total_calories: number;
  created_at: string;
  updated_at: string;
}

export interface CreateRecipeRequest {
  post_id: number;
  instructions: string;
  ingredients: {
    food_id: number;
    amount: number;
  }[];
}

// Meal Planner types
export interface MealPlan {
  id: number;
  name: string;
  total_calories: number;
  total_protein: number;
  total_fat: number;
  total_carbohydrates: number;
  meals: {
    food_id: number;
    meal_type: string;
    serving_size: number;
  }[];
  meals_details: {
    food: Food;
    serving_size: number;
    meal_type: string;
    calculated_nutrition: {
      calories: number;
      protein: number;
      fat: number;
      carbohydrates: number;
    };
  }[];
  created_at: string;
  updated_at: string;
  is_active: boolean;
};

export interface PriceCategoryThreshold {
  id: number;
  price_unit: PriceUnit;
  price_unit_display?: string;
  currency: string;
  lower_threshold: string | null;
  upper_threshold: string | null;
  updates_since_recalculation: number;
  last_recalculated_at: string | null;
}

export interface PriceAudit {
  id: number;
  food?: number | null;
  food_name?: string | null;
  price_unit: PriceUnit;
  currency: string;
  old_base_price?: string | null;
  new_base_price?: string | null;
  old_price_category?: PriceCategory | null;
  new_price_category?: PriceCategory | null;
  change_type: string;
  changed_by?: number | null;
  changed_by_username?: string | null;
  reason?: string;
  metadata?: Record<string, unknown>;
  created_at: string;
}

export type PriceReportStatus = 'open' | 'in_review' | 'resolved';

export interface PriceReport {
  id: number;
  food: number;
  food_name?: string;
  reported_by: number;
  reported_by_username?: string;
  description: string;
  status: PriceReportStatus;
  resolution_notes?: string;
  resolved_by?: number | null;
  resolved_by_username?: string | null;
  resolved_at?: string | null;
  created_at: string;
  updated_at: string;
}



// api base urls
const BACKEND_API_URL = import.meta.env.VITE_API_BASE_URL;
const MOCK_API_URL = "/api";

// token storage
let accessToken: string | null = null;

// set access token
export const setAccessToken = (token: string | null): void => {
  accessToken = token;
};

// get auth header
const getAuthHeader = (): HeadersInit => {
  const headers: HeadersInit = {
    "Content-Type": "application/json",
  };
  
  if (accessToken) {
    headers["Authorization"] = `Bearer ${accessToken}`;
    console.log('Using auth token:', accessToken.substring(0, 10) + '...', 'Token length:', accessToken.length);
  } else {
    console.log('No auth token available - API request will not be authenticated');
  }
  
  return headers;
};

// helper function for fetch requests
async function fetchJson<T>(url: string, options?: RequestInit, useRealBackend: boolean = false): Promise<T> {
  const defaultHeaders = getAuthHeader();
  const baseUrl = useRealBackend ? BACKEND_API_URL : MOCK_API_URL;
  const fullUrl = `${baseUrl}${url}`;
  
  // Safely access header values
  const authHeaderValue = typeof defaultHeaders === 'object' ? 
    (defaultHeaders as Record<string, string>)['Authorization'] || 'No auth header' : 
    'Headers not an object';
    
  const contentTypeValue = typeof defaultHeaders === 'object' ?
    (defaultHeaders as Record<string, string>)['Content-Type'] || 'No content type' :
    'Headers not an object';
    
  console.log(`Making API request to: ${fullUrl}`, {
    method: options?.method || 'GET',
    authHeader: authHeaderValue.substring(0, 20) + '...',
    contentType: contentTypeValue
  });
  
  try {
    const fetchOptions = {
      ...options,
      headers: {
        ...defaultHeaders,
        ...(options?.headers || {}),
      },
      credentials: 'include' as RequestCredentials, // Include cookies for CORS
    };
    
    const response = await fetch(fullUrl, fetchOptions);

    if (!response.ok) {
      let errorBody = 'No error details available';
      let errorData = null;
      
      try {
        const errorText = await response.text();
        errorBody = errorText;
        // Try parsing as JSON if possible
        try {
          const errorJson = JSON.parse(errorText);
          errorData = errorJson;
          errorBody = JSON.stringify(errorJson, null, 2);
        } catch {
          // Not JSON, use as is
        }
      } catch (e) {
        console.error('Failed to read error response:', e);
      }
      
      console.error(`API error (${response.status} ${response.statusText}):`, errorBody);
      
      // Create a custom error with the error data attached
      const error = new Error(`API error: ${response.status} ${response.statusText}`);
      // @ts-ignore - Adding custom property to Error object
      error.status = response.status;
      // @ts-ignore - Adding custom property to Error object
      error.statusText = response.statusText;
      // @ts-ignore - Adding custom property to Error object
      error.data = errorData;
      
      throw error;
    }

    // Handle empty responses (like 204 No Content for DELETE requests)
    if (response.status === 204 || response.headers.get('content-length') === '0') {
      console.log(`Response from ${options?.method || 'GET'} ${url}: No content`);
      return undefined as T;
    }

    // Check if response has content before parsing
    const contentType = response.headers.get('content-type');
    if (!contentType || !contentType.includes('application/json')) {
      console.log(`Response from ${options?.method || 'GET'} ${url}: Non-JSON content`);
      return undefined as T;
    }

    const data = await response.json();
    console.log(`Response from ${options?.method || 'GET'} ${url}:`, data);
    return data as T;
  } catch (error) {
    console.error(`Failed request to ${fullUrl}:`, error);
    throw error;
  }
}

// api endpoints
export const apiClient = {
  // foods
  getFoods: (params?: { page?: number, search?: string, sort_by?: string, order?: string }) => {
    let url = "/foods/";
    const queryParams = new URLSearchParams();
    if (params && params.page) {
      queryParams.append('page', params.page.toString());
    }
    if (params && params.search) {
      queryParams.append('search', params.search);
    }
    if (params && params.sort_by) {
      queryParams.append('sort_by', params.sort_by);
    }
    if (params && params.order) {
      queryParams.append('order', params.order);
    }
    const queryString = queryParams.toString();
    if (queryString) {
      url += `?${queryString}`;
    }
    return fetchJson<PaginatedResponseWithStatus<Food>>(url, {
      method: "GET",
    }, true);
  },

  proposeFood: (proposal: FoodProposal) =>
    fetchJson<FoodProposalResponse>("/foods/manual-proposal/", {
      method: "POST",
      body: JSON.stringify(proposal),
    }, true),

  // auth - use real backend
  login: (username: string, password: string) =>
    fetchJson<JwtResponse>("/users/token/", {
      method: "POST",
      body: JSON.stringify({ username, password }),
    }, true),
    
  refreshToken: (refresh: string) =>
    fetchJson<JwtResponse>("/users/token/refresh/", {
      method: "POST",
      body: JSON.stringify({ refresh }),
    }, true),

  signup: (data: {
    username: string;
    password: string;
    name: string;
    surname: string;
    email: string;
    address?: string;
    tags?: any[];
    allergens?: any[];
  }) =>
    fetchJson<UserResponse>("/users/create/", {
      method: "POST",
      body: JSON.stringify(data),
    }, true),

  // user profile - use real backend
  getUserProfile: () => {
    console.log('Getting user profile from backend');
    // Log detailed request info
    const url = "/users/profile/";
    console.log('Request URL:', BACKEND_API_URL + url);
    console.log('Auth headers:', getAuthHeader());

    return fetchJson<UserResponse>(url, {
      method: "GET"
    }, true);
  },

  // get other user's profile by username
  getOtherUserProfile: (username: string) => {
    console.log(`Getting user profile for username: ${username}`);
    const url = `/users/@${username}/`;
    console.log('Request URL:', BACKEND_API_URL + url);

    return fetchJson<UserResponse>(url, {
      method: "GET"
    }, true);
  },

  // get common allergens
  getCommonAllergens: () =>
    fetchJson<Array<{ id: number; name: string; common: boolean }>>("/users/allergen/common-list/", {
      method: "GET",
    }, true),

  // update allergens - expects array of allergen objects with optional id or name
  updateAllergens: (allergens: Array<{ id?: number; name?: string; common?: boolean }>) =>
    fetchJson<Array<{ id: number; name: string; common: boolean }>>("/users/allergen/set/", {
      method: "POST",
      body: JSON.stringify(allergens),
    }, true),

  // update profession tags
  updateProfessionTags: (tags: any[]) =>
    fetchJson<UserResponse>("/users/tag/set/", {
      method: "POST",
      body: JSON.stringify(tags),
    }, true),

  // upload certificate
  uploadCertificate: (formData: FormData) => {
    const headers: HeadersInit = {};
    if (accessToken) {
      headers["Authorization"] = `Bearer ${accessToken}`;
    }

    return fetch(`${BACKEND_API_URL}/users/certificate/`, {
      method: "POST",
      headers,
      body: formData,
      credentials: 'include' as RequestCredentials,
    }).then(response => {
      if (!response.ok) {
        throw new Error(`API error: ${response.status}`);
      }
      return response.json();
    });
  },

  // remove certificate
  removeCertificate: (tagId: number) => {
    const headers: HeadersInit = {
      "Content-Type": "application/json",
    };
    if (accessToken) {
      headers["Authorization"] = `Bearer ${accessToken}`;
    }

    return fetch(`${BACKEND_API_URL}/users/certificate/`, {
      method: "DELETE",
      headers,
      body: JSON.stringify({ tag_id: tagId }),
      credentials: 'include' as RequestCredentials,
    }).then(response => {
      if (!response.ok) {
        throw new Error(`API error: ${response.status}`);
      }
      return response.json();
    });
  },

  // upload profile picture
  uploadProfilePicture: (formData: FormData) => {
    const headers: HeadersInit = {};
    if (accessToken) {
      headers["Authorization"] = `Bearer ${accessToken}`;
    }

    return fetch(`${BACKEND_API_URL}/users/image/`, {
      method: "POST",
      headers,
      body: formData,
      credentials: 'include' as RequestCredentials,
    }).then(response => {
      if (!response.ok) {
        throw new Error(`API error: ${response.status}`);
      }
      return response.json();
    });
  },

  // remove profile picture
  removeProfilePicture: () =>
    fetchJson<void>("/users/image/", {
      method: "DELETE",
    }, true),

  // get liked posts
  getLikedPosts: () =>
    fetchJson<PaginatedResponse<ForumPost>>("/users/profile/liked-posts/", {
      method: "GET"
    }, true),

  // get liked recipes
  getLikedRecipes: () =>
    fetchJson<PaginatedResponse<Recipe>>("/users/profile/liked-recipes/", {
      method: "GET"
    }, true),

  // report user
  reportUser: (data: { userId: string; reason: string; description: string }) =>
    fetchJson<{ message: string }>("/users/report/", {
      method: "POST",
      body: JSON.stringify(data),
    }, true),

  // likes
  likeItem: (itemId: number, itemType: "food" | "post") =>
    fetchJson<LikeResponse>("/like", {
      method: "POST",
      body: JSON.stringify({ itemId, itemType }),
    }),

  getItemLikes: (itemType: "foods" | "posts", itemId: number) =>
    fetchJson<LikeResponse>(`/likes/${itemType}/${itemId}`),
    
  // forum - use real backend
  getForumPosts: (params?: { 
    tags?: number | number[], 
    author?: number,
    ordering?: string,
    page?: number,
    page_size?: number
  }) => {
    let url = "/forum/posts/";
    if (params) {
      const queryParams = new URLSearchParams();
      
      // Handle tags parameter (can be single or multiple)
      if (params.tags) {
        if (Array.isArray(params.tags)) {
          params.tags.forEach(tag => queryParams.append('tags', tag.toString()));
        } else {
          queryParams.append('tags', params.tags.toString());
        }
      }
      
      // Handle author parameter
      if (params.author) {
        queryParams.append('author', params.author.toString());
      }
      
      // Handle ordering parameter
      if (params.ordering) {
        queryParams.append('ordering', params.ordering);
      }
      
      // Handle pagination parameters
      if (params.page !== undefined) {
        queryParams.append('page', params.page.toString());
      }
      
      if (params.page_size !== undefined) {
        queryParams.append('page_size', params.page_size.toString());
      }
      
      // Add query string to URL if there are any parameters
      const queryString = queryParams.toString();
      if (queryString) {
        url += `?${queryString}`;
      }
    }
    
    return fetchJson<PaginatedResponse<ForumPost>>(url, {
      method: "GET"
    }, true).then(response => {
      console.log(`[API] Received forum posts:`, response);
      
      // Check if backend is using like_count instead of likes in each post
      if (response && response.results) {
        response.results = response.results.map(post => {
          const postObj = post as any;
          if ('like_count' in postObj && !('likes' in postObj)) {
            console.log('[API] Mapping like_count to likes for post', postObj.id);
            postObj.likes = postObj.like_count;
          }
          // Ensure likes is always a non-negative number
          if (typeof postObj.likes !== 'number' || postObj.likes < 0) {
            console.log('[API] Ensuring non-negative like count for post', postObj.id, 'current:', postObj.likes);
            postObj.likes = Math.max(0, postObj.likes || 0);
          }
          return post;
        });
      }
      
      return response;
    });
  },
  
  getForumPostDetail: (postId: number) =>
    fetchJson<ForumPost>(`/forum/posts/${postId}/`, {
      method: "GET"
    }, true),
    
  // alias for getForumPostDetail for consistency
  getPostDetail: (postId: number) => {
    console.log(`[API] Fetching post details for post ID: ${postId}`);
    return fetchJson<ForumPost>(`/forum/posts/${postId}/`, {
      method: "GET"
    }, true).then(response => {
      console.log(`[API] Received post details for post ID ${postId}:`, response);
      
      // Check if backend is using like_count instead of likes
      const responseObj = response as any;
      if ('like_count' in responseObj && !('likes' in responseObj)) {
        console.log('[API] Mapping like_count to likes for consistency');
        responseObj.likes = responseObj.like_count;
      }
      // Ensure likes is always a non-negative number
      if (typeof responseObj.likes !== 'number' || responseObj.likes < 0) {
        console.log('[API] Ensuring non-negative like count for post detail', postId, 'current:', responseObj.likes);
        responseObj.likes = Math.max(0, responseObj.likes || 0);
      }
      
      return response;
    }).catch(error => {
      console.error(`[API] Error fetching post details for post ID ${postId}:`, error);
      throw error;
    });
  },
    
  createForumPost: (postData: CreateForumPostRequest) =>
    fetchJson<ForumPost>("/forum/posts/", {
      method: "POST",
      body: JSON.stringify(postData)
    }, true),
    
  updateForumPost: (postId: number, updateData: Partial<CreateForumPostRequest>) =>
    fetchJson<ForumPost>(`/forum/posts/${postId}/`, {
      method: "PATCH",
      body: JSON.stringify(updateData)
    }, true),
    
  getForumTags: () => {
    console.log('[API] Fetching available forum tags');
    return fetchJson<ForumTag[] | { results: ForumTag[] }>("/forum/tags/", {
      method: "GET"
    }, true).then(response => {
      console.log('[API] Received forum tags response:', response);
      
      // Handle both array and object with results property
      if (Array.isArray(response)) {
        return response;
      } else if (response && typeof response === 'object' && 'results' in response) {
        return response.results;
      } else {
        console.error('[API] Unexpected format for forum tags:', response);
        return [];
      }
    }).catch(error => {
      console.error('[API] Error fetching forum tags:', error);
      return [];
    });
  },
    
  // comments
  getPostComments: (postId: number, params?: PaginationParams) => {
    let url = `/forum/comments/?post=${postId}`;
    
    if (params) {
      const queryParams = new URLSearchParams();
      
      if (params.page !== undefined) {
        queryParams.append('page', params.page.toString());
      }
      
      if (params.page_size !== undefined) {
        queryParams.append('page_size', params.page_size.toString());
      }
      
      // Append pagination parameters if they exist
      const queryString = queryParams.toString();
      if (queryString) {
        url += `&${queryString}`;
      }
    }
    
    return fetchJson<PaginatedResponse<ForumComment>>(url, {
      method: "GET"
    }, true);
  },
    
  createComment: (commentData: CreateCommentRequest) =>
    fetchJson<ForumComment>("/forum/comments/", {
      method: "POST",
      body: JSON.stringify(commentData)
    }, true),
    
  updateComment: (commentId: number, body: string) =>
    fetchJson<ForumComment>(`/forum/comments/${commentId}/`, {
      method: "PATCH",
      body: JSON.stringify({ body })
    }, true),
    
  deleteComment: (commentId: number) =>
    fetchJson<void>(`/forum/comments/${commentId}/`, {
      method: "DELETE"
    }, true),

  
  // Get personalized feed
  getPersonalizedFeed: (params?: PaginationParams) => {
    let url = "/users/feed/";
    
    if (params) {
      const queryParams = new URLSearchParams();
      
      if (params.page !== undefined) {
        queryParams.append('page', params.page.toString());
      }
      
      if (params.page_size !== undefined) {
        queryParams.append('page_size', params.page_size.toString());
      }
      
      const queryString = queryParams.toString();
      if (queryString) {
        url += `?${queryString}`;
      }
    }
    
    console.log('[API] Fetching personalized feed');
    return fetchJson<PaginatedResponse<ForumPost>>(url, {
      method: "GET"
    }, true).then(response => {
      console.log(`[API] Received personalized feed:`, response);
      
      // Check if backend is using like_count instead of likes in each post
      if (response && response.results) {
        response.results = response.results.map(post => {
          const postObj = post as any;
          if ('like_count' in postObj && !('likes' in postObj)) {
            console.log('[API] Mapping like_count to likes for post', postObj.id);
            postObj.likes = postObj.like_count;
          }
          // Ensure likes is always a non-negative number
          if (typeof postObj.likes !== 'number' || postObj.likes < 0) {
            console.log('[API] Ensuring non-negative like count for post', postObj.id, 'current:', postObj.likes);
            postObj.likes = Math.max(0, postObj.likes || 0);
          }
          return post;
        });
      }
      
      return response;
    });
  },

  toggleLikePost: (postId: number) => {
    console.log(`[API] Toggling like for post ID: ${postId}`);
    return fetchJson<{ liked: boolean, like_count?: number }>(`/forum/posts/${postId}/like/`, {
      method: "POST"
    }, true).then(response => {
      console.log(`[API] Toggle like response for post ID ${postId}:`, response);
      // Check for like_count in the response
      const responseObj = response as any;
      if ('like_count' in responseObj) {
        console.log(`[API] Like count from server: ${responseObj.like_count}`);
      }
      return response;
    }).catch(error => {
      console.error(`[API] Error toggling like for post ID ${postId}:`, error);
      throw error;
    });
  },

  // search forum posts with fuzzy matching
  searchForumPosts: (query: string) => {
    console.log(`[API] Searching for posts with query: "${query}"`);
    const url = `/forum/posts/search/?q=${encodeURIComponent(query)}`;
    
    return fetchJson<PaginatedResponse<ForumPost>>(url, {
      method: "GET"
    }, true).then(response => {
      console.log(`[API] Received search results for query "${query}":`, response);
      
      // Check if backend is using like_count instead of likes in each post
      if (response && response.results) {
        response.results = response.results.map(post => {
          const postObj = post as any;
          if ('like_count' in postObj && !('likes' in postObj)) {
            console.log('[API] Mapping like_count to likes for post', postObj.id);
            postObj.likes = postObj.like_count;
          }
          return post;
        });
      }
      
      return response;
    }).catch(error => {
      console.error(`[API] Error searching for posts with query "${query}":`, error);
      throw error;
    });
  },
  
  // Follow system
  toggleFollowUser: (username: string) => {
    console.log(`[API] Toggling follow for user: ${username}`);
    return fetchJson<{ message: string }>("/users/follow/", {
      method: "POST",
      body: JSON.stringify({ username })
    }, true).then(response => {
      console.log(`[API] Toggle follow response:`, response);
      return response;
    });
  },

  getFollowers: (username: string) => {
    console.log(`[API] Fetching followers for user: ${username}`);
    return fetchJson<{ followers: Array<{ id: number; username: string; profile_image?: string }> }>(`/users/followers/${username}/`, {
      method: "GET"
    }, true).then(response => {
      console.log(`[API] Received followers:`, response);
      return response;
    });
  },

  getFollowing: (username: string) => {
    console.log(`[API] Fetching following for user: ${username}`);
    return fetchJson<{ following: Array<{ id: number; username: string; profile_image?: string }> }>(`/users/following/${username}/`, {
      method: "GET"
    }, true).then(response => {
      console.log(`[API] Received following:`, response);
      return response;
    });
  },

  // logout endpoint
  logout: (refreshToken: string) => {
    console.log('[API] Logging out on the server');
    return fetchJson<void>("/users/token/logout/", {
      method: "POST",
      body: JSON.stringify({ refresh: refreshToken }),
    }, true).catch(error => {
      console.error('[API] Error during logout:', error);
      // Even if the server logout fails, we want to continue with the local logout
      // Just log the error but don't throw
    });
  },

  // recipes
  createRecipe: (recipeData: CreateRecipeRequest) =>
    fetchJson<Recipe>("/forum/recipes/", {
      method: "POST",
      body: JSON.stringify(recipeData)
    }, true),
    
  getRecipe: (recipeId: number) =>
    fetchJson<Recipe>(`/forum/recipes/${recipeId}/`, {
      method: "GET"
    }, true),
    
  getRecipeForPost: (postId: number) => {
    console.log(`[API] Fetching recipe for post ID: ${postId}`);
    return fetchJson<PaginatedResponse<Recipe>>(`/forum/recipes/?post=${postId}`, {
      method: "GET"
    }, true).then(response => {
      console.log(`[API] Received recipe for post ID ${postId}:`, response);
      // Return the first recipe if it exists
      if (response && response.results && response.results.length > 0) {
        return response.results[0];
      }
      return null;
    }).catch(error => {
      console.error(`[API] Error fetching recipe for post ID ${postId}:`, error);
      throw error;
    });
  },
    
  updateRecipe: (recipeId: number, updateData: Partial<CreateRecipeRequest>) =>
    fetchJson<Recipe>(`/forum/recipes/${recipeId}/`, {
      method: "PATCH",
      body: JSON.stringify(updateData)
    }, true),

  // Meal planner endpoints
  createMealPlan: (mealPlanData: {
    name: string;
    meals: {
      food_id: number;
      serving_size: number;
      meal_type: string;
    }[];
  }) => {
    console.log(`[API] Creating meal plan with name: ${mealPlanData.name}`);
    const headers: HeadersInit = {};
    if (accessToken) {
      headers["Authorization"] = `Bearer ${accessToken}`;
    }
    headers["Content-Type"] = "application/json";

    return fetch(`${BACKEND_API_URL}/meal-planner/plans/`, {
      method: "POST",
      headers,
      body: JSON.stringify(mealPlanData),
      credentials: 'include' as RequestCredentials,
    }).then(response => {
      if (!response.ok) {
        throw new Error(`API error: ${response.status}`);
      }
      return response.json();
    });
  },

  getMealPlans: () => {
    console.log('[API] Fetching meal plans');
    return fetchJson<PaginatedResponse<MealPlan>>("/meal-planner/plans/", {
      method: "GET"
    }, true);
  },

  setCurrentMealPlan: (planId: number) => {
    console.log(`[API] Setting current meal plan to ID: ${planId}`);
    return fetchJson<MealPlan>(`/meal-planner/plans/${planId}/set_current/`, {
      method: "POST"
    }, true);
  },

  getCurrentMealPlan: () => {
    console.log(`[API] Fetching current meal plan`);
    return fetchJson<MealPlan>(`/meal-planner/current/`, {
      method: "GET"
    }, true).then(response => {
      console.log(`[API] Received current meal plan:`, response);
      return response;
    }).catch(error => {
      console.error(`[API] Error fetching current meal plan:`, error);
      throw error;
    });
  },

  // Nutrition Tracking API

  // User Metrics
  getUserMetrics: () =>
    fetchJson<import('../types/nutrition').UserMetrics>("/users/metrics/", {
      method: "GET"
    }, true),

  createUserMetrics: (metrics: import('../types/nutrition').UserMetrics) =>
    fetchJson<import('../types/nutrition').UserMetrics>("/users/metrics/", {
      method: "POST",
      body: JSON.stringify(metrics)
    }, true),

  // Nutrition Targets
  getNutritionTargets: () =>
    fetchJson<import('../types/nutrition').NutritionTargets>("/users/nutrition-targets/", {
      method: "GET"
    }, true),

  updateNutritionTargets: (targets: Partial<import('../types/nutrition').NutritionTargets>) =>
    fetchJson<import('../types/nutrition').NutritionTargets>("/users/nutrition-targets/", {
      method: "PUT",
      body: JSON.stringify(targets)
    }, true),

  resetNutritionTargets: () =>
    fetchJson<import('../types/nutrition').NutritionTargets>("/users/nutrition-targets/reset/", {
      method: "POST"
    }, true),

  // Daily Nutrition Log
  getDailyLog: (date?: string) => {
    let url = "/meal-planner/daily-log/";
    if (date) {
      url += `?date=${date}`;
    }
    return fetchJson<import('../types/nutrition').DailyNutritionLog>(url, {
      method: "GET"
    }, true);
  },

  getDailyLogHistory: (startDate?: string, endDate?: string) => {
    let url = "/meal-planner/daily-log/history/";
    const params = new URLSearchParams();
    if (startDate) params.append('start_date', startDate);
    if (endDate) params.append('end_date', endDate);
    const queryString = params.toString();
    if (queryString) url += `?${queryString}`;
    
    return fetchJson<import('../types/nutrition').DailyNutritionLog[]>(url, {
      method: "GET"
    }, true);
  },

  // Food Log Entries
  addFoodEntry: (entry: {
    food_id: number;
    serving_size: number;
    serving_unit: string;
    meal_type: string;
    date?: string;
  }) =>
    fetchJson<import('../types/nutrition').FoodLogEntry>("/meal-planner/daily-log/entries/", {
      method: "POST",
      body: JSON.stringify(entry)
    }, true),

  updateFoodEntry: (id: number, update: {
    food_id?: number | null;
    private_food_id?: number | null;
    serving_size?: number;
    serving_unit?: string;
    meal_type?: string;
  }) =>
    fetchJson<import('../types/nutrition').FoodLogEntry>(`/meal-planner/daily-log/entries/${id}/`, {
      method: "PUT",
      body: JSON.stringify(update)
    }, true),

  deleteFoodEntry: (id: number) =>
    fetchJson<void>(`/meal-planner/daily-log/entries/${id}/`, {
      method: "DELETE"
    }, true),

  // Nutrition Statistics
  getNutritionStatistics: (period: 'week' | 'month' = 'week') =>
    fetchJson<import('../types/nutrition').NutritionStatistics>(`/meal-planner/nutrition-statistics/?period=${period}`, {
      method: "GET"
    }, true),

  // Moderation endpoints
  moderation: {
    // User management
    getUsers: (params?: { role?: 'staff' | 'users'; search?: string }) => {
      let url = "/users/moderation/";
      const queryParams = new URLSearchParams();

      if (params?.role) {
        queryParams.append('role', params.role);
      }
      if (params?.search) {
        queryParams.append('search', params.search);
      }

      const queryString = queryParams.toString();
      if (queryString) {
        url += `?${queryString}`;
      }

      return fetchJson<any>(url, { method: "GET" }, true);
    },

    toggleUserActive: (userId: number, isActive: boolean, reason: string) =>
      fetchJson<{ message: string }>(`/users/moderation/${userId}/toggle_active/`, {
        method: "POST",
        body: JSON.stringify({ is_active: isActive, reason }),
      }, true),

    // Content moderation
    getPosts: () =>
      fetchJson<any>("/forum/moderation/posts/", { method: "GET" }, true),

    getComments: () =>
      fetchJson<any>("/forum/moderation/comments/", { method: "GET" }, true),

    deletePost: (postId: number) =>
      fetchJson<void>(`/forum/moderation/posts/${postId}/`, {
        method: "DELETE",
      }, true),

    deleteComment: (commentId: number) =>
      fetchJson<void>(`/forum/moderation/comments/${commentId}/`, {
        method: "DELETE",
      }, true),

    // Food proposals
    getFoodProposals: (params?: { isApproved?: 'null' | 'true' | 'false' }) => {
      let url = "/foods/moderation/food-proposals/";

      if (params?.isApproved) {
        url += `?isApproved=${params.isApproved}`;
      }

      return fetchJson<any>(url, { method: "GET" }, true);
    },

    approveFoodProposal: (proposalId: number, approved: boolean) =>
      fetchJson<{ message: string }>(`/foods/moderation/food-proposals/${proposalId}/approve/`, {
        method: "POST",
        body: JSON.stringify({ approved }),
      }, true),

    // Price moderation
    getPriceThresholds: (params?: { currency?: string }) => {
      let url = "/foods/price-thresholds/";
      if (params?.currency) {
        url += `?currency=${params.currency}`;
      }
      return fetchJson<
        PriceCategoryThreshold[] | PaginatedResponse<PriceCategoryThreshold>
      >(url, { method: "GET" }, true);
    },

    recalculatePriceThreshold: (data: { price_unit: PriceUnit; currency?: string }) =>
      fetchJson<PriceCategoryThreshold>("/foods/price-thresholds/recalculate/", {
        method: "POST",
        body: JSON.stringify({
          price_unit: data.price_unit,
          currency: data.currency,
        }),
      }, true),

    updateFoodPrice: (
      foodId: number,
      payload: {
        base_price: string | number;
        price_unit: PriceUnit;
        currency: string;
        reason?: string;
        override_category?: PriceCategory | null;
        override_reason?: string;
        clear_override?: boolean;
      }
    ) =>
      fetchJson<Food>(`/foods/${foodId}/price/`, {
        method: "POST",
        body: JSON.stringify(payload),
      }, true),

    getPriceAudits: (params?: { food?: number; change_type?: string; price_unit?: PriceUnit }) => {
      let url = "/foods/price-audits/";
      const query = new URLSearchParams();
      if (params?.food) {
        query.append("food", params.food.toString());
      }
      if (params?.change_type) {
        query.append("change_type", params.change_type);
      }
      if (params?.price_unit) {
        query.append("price_unit", params.price_unit);
      }
      const queryString = query.toString();
      if (queryString) {
        url += `?${queryString}`;
      }
      return fetchJson<PaginatedResponse<PriceAudit> | PriceAudit[]>(url, { method: "GET" }, true);
    },

    getPriceReports: (params?: { status?: PriceReportStatus }) => {
      let url = "/foods/price-reports/";
      if (params?.status) {
        url += `?status=${params.status}`;
      }
      return fetchJson<PaginatedResponse<PriceReport> | PriceReport[]>(url, { method: "GET" }, true);
    },

    updatePriceReport: (
      reportId: number,
      data: { status?: PriceReportStatus; resolution_notes?: string }
    ) =>
      fetchJson<PriceReport>(`/foods/price-reports/${reportId}/`, {
        method: "PATCH",
        body: JSON.stringify(data),
      }, true),

    // Certificate verification
    getUserTags: (params?: { has_certificate?: boolean; verified?: boolean }) => {
      let url = "/users/moderation/user-tags/";
      const queryParams = new URLSearchParams();

      if (params?.has_certificate !== undefined) {
        queryParams.append('has_certificate', params.has_certificate.toString());
      }
      if (params?.verified !== undefined) {
        queryParams.append('verified', params.verified.toString());
      }

      const queryString = queryParams.toString();
      if (queryString) {
        url += `?${queryString}`;
      }

      return fetchJson<any>(url, { method: "GET" }, true);
    },

    verifyUserTag: (userTagId: number, approved: boolean) =>
      fetchJson<{ message: string }>(`/users/moderation/user-tags/${userTagId}/verify/`, {
        method: "POST",
        body: JSON.stringify({ approved }),
      }, true),

    // Statistics
    getStats: (range: 'week' | 'month' | 'all' = 'week') =>
      fetchJson<any>(`/users/moderation/stats/?range=${range}`, {
        method: "GET",
      }, true),
  },
};<|MERGE_RESOLUTION|>--- conflicted
+++ resolved
@@ -24,9 +24,6 @@
   dietaryOptions: string[];
   nutritionScore: number;
   imageUrl: string;
-<<<<<<< HEAD
-  micronutrients?: Record<string, number>;
-=======
   base_price?: string | number | null;
   price_unit?: PriceUnit;
   price_category?: PriceCategory | null;
@@ -34,7 +31,6 @@
   category_overridden_by?: number | null;
   category_override_reason?: string | null;
   category_overridden_at?: string | null;
->>>>>>> 2e4a2469
 }
 
 export interface FoodProposal {
