--- conflicted
+++ resolved
@@ -56,13 +56,12 @@
   price_unit?: PriceUnit;
   currency?: string;
   micronutrients?: { [key: string]: number };
-<<<<<<< HEAD
   isApproved?: boolean;
   proposedBy: {
     id: number;
     username: string;
   };
-=======
+  createdAt: string;
   isPrivate ?: boolean;
 }
 
@@ -73,8 +72,6 @@
   servingSize: number;
   isApproved: boolean | null;
   imageUrl: string;
->>>>>>> 5cd45b29
-  createdAt: string;
 }
 
 // Type for creating a new food proposal (omits backend-generated fields)
