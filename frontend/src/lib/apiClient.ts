// api client for making requests to our mock api

export interface PaginationResponse<T> {
  count: number;
  next: string | null;
  previous: string | null;
  results: T[];
}
// types
export interface Food {
  id: number;
  name: string;
  category: string;
  servingSize: number;
  caloriesPerServing: number;
  proteinContent: number;
  fatContent: number;
  carbohydrateContent: number;
  allergens: string[];
  dietaryOptions: string[];
  nutritionScore: number;
  imageUrl: string;
}

export interface FoodProposal {
  name: string;
  category: string;
  nutrition: {
    calories: number;
    protein: number;
    carbohydrates: number;
    fat: number;
    vitamins?: Record<string, number>;
    minerals?: Record<string, number>;
  };
  dietaryTags?: string[];
  imageUrl?: string;
}

export interface FoodProposalResponse {
  message: string;
  proposalId: number;
  nutritionScore: number;
}

export interface AuthResponse {
  id: number;
  email: string;
  username: string;
}

export interface LikeResponse {
  itemId: number;
  itemType: string;
  likes: number;
  message?: string;
}

// jwt auth types
export interface JwtResponse {
  access: string;
  refresh: string;
}

export interface UserResponse {
  id: number;
  username: string;
  email: string;
  name: string;
  surname: string;
  address: string;
  tags: any[];
  allergens: any[];
}

// pagination types
export interface PaginatedResponse<T> {
  count: number;
  next: string | null;
  previous: string | null;
  results: T[];
}

export interface PaginationParams {
  page?: number;
  page_size?: number;
}

// forum types
export interface ForumPost {
  id: number;
  title: string;
  body: string;
  author: {
    id: number;
    username: string;
  };
  created_at: string;
  updated_at: string;
  tags: ForumTag[];
  likes: number;
  liked: boolean;
}

export interface ForumTag {
  id: number;
  name: string;
}

export interface ForumComment {
  id: number;
  post: number;
  author: {
    id: number;
    username: string;
  };
  body: string;
  created_at: string;
  updated_at: string;
}

export interface CreateForumPostRequest {
  title: string;
  body: string;
  tag_ids?: number[];
}

export interface CreateCommentRequest {
  post: number;
  body: string;
}

// api base urls
const BACKEND_API_URL = "http://localhost:8081";
const MOCK_API_URL = "/api";

// token storage
let accessToken: string | null = null;

// set access token
export const setAccessToken = (token: string | null): void => {
  accessToken = token;
};

// get auth header
const getAuthHeader = (): HeadersInit => {
  const headers: HeadersInit = {
    "Content-Type": "application/json",
  };
  
  if (accessToken) {
    headers["Authorization"] = `Bearer ${accessToken}`;
    console.log('Using auth token:', accessToken.substring(0, 10) + '...', 'Token length:', accessToken.length);
  } else {
    console.log('No auth token available - API request will not be authenticated');
  }
  
  return headers;
};

// helper function for fetch requests
async function fetchJson<T>(url: string, options?: RequestInit, useRealBackend: boolean = false): Promise<T> {
  const defaultHeaders = getAuthHeader();
  const baseUrl = useRealBackend ? BACKEND_API_URL : MOCK_API_URL;
  const fullUrl = `${baseUrl}${url}`;
  
  // Safely access header values
  const authHeaderValue = typeof defaultHeaders === 'object' ? 
    (defaultHeaders as Record<string, string>)['Authorization'] || 'No auth header' : 
    'Headers not an object';
    
  const contentTypeValue = typeof defaultHeaders === 'object' ?
    (defaultHeaders as Record<string, string>)['Content-Type'] || 'No content type' :
    'Headers not an object';
    
  console.log(`Making API request to: ${fullUrl}`, {
    method: options?.method || 'GET',
    authHeader: authHeaderValue.substring(0, 20) + '...',
    contentType: contentTypeValue
  });
  
  try {
    const fetchOptions = {
      ...options,
      headers: {
        ...defaultHeaders,
        ...(options?.headers || {}),
      },
      credentials: 'include' as RequestCredentials, // Include cookies for CORS
    };
    
    const response = await fetch(fullUrl, fetchOptions);

    if (!response.ok) {
      let errorBody = 'No error details available';
      let errorData = null;
      
      try {
        const errorText = await response.text();
        errorBody = errorText;
        // Try parsing as JSON if possible
        try {
          const errorJson = JSON.parse(errorText);
          errorData = errorJson;
          errorBody = JSON.stringify(errorJson, null, 2);
        } catch {
          // Not JSON, use as is
        }
      } catch (e) {
        console.error('Failed to read error response:', e);
      }
      
      console.error(`API error (${response.status} ${response.statusText}):`, errorBody);
      
      // Create a custom error with the error data attached
      const error = new Error(`API error: ${response.status} ${response.statusText}`);
      // @ts-ignore - Adding custom property to Error object
      error.status = response.status;
      // @ts-ignore - Adding custom property to Error object
      error.statusText = response.statusText;
      // @ts-ignore - Adding custom property to Error object
      error.data = errorData;
      
      throw error;
    }

    const data = await response.json();
    console.log(`Response from ${options?.method || 'GET'} ${url}:`, data);
    return data as T;
  } catch (error) {
    console.error(`Failed request to ${fullUrl}:`, error);
    throw error;
  }
}

// api endpoints
export const apiClient = {
  // foods
  getFoods: (params?: { page?: number }) => {
    let url = "/foods";
    // set page number
    if (params && params.page) {
      url += `?page=${params.page}`;
    }
    return fetchJson<PaginationResponse<Food>>(url, {
      method: "GET",
    }, true);
  },

  proposeFood: (proposal: FoodProposal) =>
    fetchJson<FoodProposalResponse>("/foods/propose", {
      method: "POST",
      body: JSON.stringify(proposal),
    }),

  // auth - use real backend
  login: (username: string, password: string) =>
    fetchJson<JwtResponse>("/users/token/", {
      method: "POST",
      body: JSON.stringify({ username, password }),
    }, true),
    
  refreshToken: (refresh: string) =>
    fetchJson<JwtResponse>("/users/token/refresh/", {
      method: "POST",
      body: JSON.stringify({ refresh }),
    }, true),

  signup: (data: {
    username: string;
    password: string;
    name: string;
    surname: string;
    email: string;
    address?: string;
    tags?: any[];
    allergens?: any[];
  }) =>
    fetchJson<UserResponse>("/users/create/", {
      method: "POST",
      body: JSON.stringify(data),
    }, true),

  // user profile - use real backend
  getUserProfile: () => {
    console.log('Getting user profile from backend');
    // Log detailed request info
    const url = "/users/profile/";
    console.log('Request URL:', BACKEND_API_URL + url);
    console.log('Auth headers:', getAuthHeader());
    
    return fetchJson<UserResponse>(url, {
      method: "GET"
    }, true);
  },

  // likes
  likeItem: (itemId: number, itemType: "food" | "post") =>
    fetchJson<LikeResponse>("/like", {
      method: "POST",
      body: JSON.stringify({ itemId, itemType }),
    }),

  getItemLikes: (itemType: "foods" | "posts", itemId: number) =>
    fetchJson<LikeResponse>(`/likes/${itemType}/${itemId}`),
    
  // forum - use real backend
  getForumPosts: (params?: { 
    tags?: number | number[], 
    author?: number,
    ordering?: string,
    page?: number,
    page_size?: number
  }) => {
    let url = "/forum/posts/";
    if (params) {
      const queryParams = new URLSearchParams();
      
      // Handle tags parameter (can be single or multiple)
      if (params.tags) {
        if (Array.isArray(params.tags)) {
          params.tags.forEach(tag => queryParams.append('tags', tag.toString()));
        } else {
          queryParams.append('tags', params.tags.toString());
        }
      }
      
      // Handle author parameter
      if (params.author) {
        queryParams.append('author', params.author.toString());
      }
      
      // Handle ordering parameter
      if (params.ordering) {
        queryParams.append('ordering', params.ordering);
      }
      
      // Handle pagination parameters
      if (params.page !== undefined) {
        queryParams.append('page', params.page.toString());
      }
      
      if (params.page_size !== undefined) {
        queryParams.append('page_size', params.page_size.toString());
      }
      
      // Add query string to URL if there are any parameters
      const queryString = queryParams.toString();
      if (queryString) {
        url += `?${queryString}`;
      }
    }
    
    return fetchJson<PaginatedResponse<ForumPost>>(url, {
      method: "GET"
    }, true).then(response => {
      console.log(`[API] Received forum posts:`, response);
      
      // Check if backend is using like_count instead of likes in each post
      if (response && response.results) {
        response.results = response.results.map(post => {
          const postObj = post as any;
          if ('like_count' in postObj && !('likes' in postObj)) {
            console.log('[API] Mapping like_count to likes for post', postObj.id);
            postObj.likes = postObj.like_count;
          }
          return post;
        });
      }
      
      return response;
    });
  },
  
  getForumPostDetail: (postId: number) =>
    fetchJson<ForumPost>(`/forum/posts/${postId}/`, {
      method: "GET"
    }, true),
    
  // alias for getForumPostDetail for consistency
  getPostDetail: (postId: number) => {
    console.log(`[API] Fetching post details for post ID: ${postId}`);
    return fetchJson<ForumPost>(`/forum/posts/${postId}/`, {
      method: "GET"
    }, true).then(response => {
      console.log(`[API] Received post details for post ID ${postId}:`, response);
      
      // Check if backend is using like_count instead of likes
      const responseObj = response as any;
      if ('like_count' in responseObj && !('likes' in responseObj)) {
        console.log('[API] Mapping like_count to likes for consistency');
        responseObj.likes = responseObj.like_count;
      }
      
      return response;
    }).catch(error => {
      console.error(`[API] Error fetching post details for post ID ${postId}:`, error);
      throw error;
    });
  },
    
  createForumPost: (postData: CreateForumPostRequest) =>
    fetchJson<ForumPost>("/forum/posts/", {
      method: "POST",
      body: JSON.stringify(postData)
    }, true),
    
  updateForumPost: (postId: number, updateData: Partial<CreateForumPostRequest>) =>
    fetchJson<ForumPost>(`/forum/posts/${postId}/`, {
      method: "PATCH",
      body: JSON.stringify(updateData)
    }, true),
    
  getForumTags: () => {
    console.log('[API] Fetching available forum tags');
    return fetchJson<ForumTag[] | { results: ForumTag[] }>("/forum/tags/", {
      method: "GET"
    }, true).then(response => {
      console.log('[API] Received forum tags response:', response);
      
      // Handle both array and object with results property
      if (Array.isArray(response)) {
        return response;
      } else if (response && typeof response === 'object' && 'results' in response) {
        return response.results;
      } else {
        console.error('[API] Unexpected format for forum tags:', response);
        return [];
      }
    }).catch(error => {
      console.error('[API] Error fetching forum tags:', error);
      return [];
    });
  },
    
  // comments
  getPostComments: (postId: number, params?: PaginationParams) => {
    let url = `/forum/comments/?post=${postId}`;
    
    if (params) {
      const queryParams = new URLSearchParams();
      
      if (params.page !== undefined) {
        queryParams.append('page', params.page.toString());
      }
      
      if (params.page_size !== undefined) {
        queryParams.append('page_size', params.page_size.toString());
      }
      
      // Append pagination parameters if they exist
      const queryString = queryParams.toString();
      if (queryString) {
        url += `&${queryString}`;
      }
    }
    
    return fetchJson<PaginatedResponse<ForumComment>>(url, {
      method: "GET"
    }, true);
  },
    
  createComment: (commentData: CreateCommentRequest) =>
    fetchJson<ForumComment>("/forum/comments/", {
      method: "POST",
      body: JSON.stringify(commentData)
    }, true),
    
  updateComment: (commentId: number, body: string) =>
    fetchJson<ForumComment>(`/forum/comments/${commentId}/`, {
      method: "PATCH",
      body: JSON.stringify({ body })
    }, true),
    
  deleteComment: (commentId: number) =>
    fetchJson<void>(`/forum/comments/${commentId}/`, {
      method: "DELETE"
    }, true),

  
  toggleLikePost: (postId: number) => {
    console.log(`[API] Toggling like for post ID: ${postId}`);
    return fetchJson<{ liked: boolean, like_count?: number }>(`/forum/posts/${postId}/like/`, {
      method: "POST"
    }, true).then(response => {
      console.log(`[API] Toggle like response for post ID ${postId}:`, response);
      // Check for like_count in the response
      const responseObj = response as any;
      if ('like_count' in responseObj) {
        console.log(`[API] Like count from server: ${responseObj.like_count}`);
      }
      return response;
    }).catch(error => {
      console.error(`[API] Error toggling like for post ID ${postId}:`, error);
      throw error;
    });
  },
<<<<<<< HEAD

  // search forum posts with fuzzy matching
  searchForumPosts: (query: string) => {
    console.log(`[API] Searching for posts with query: "${query}"`);
    const url = `/forum/posts/search/?q=${encodeURIComponent(query)}`;
    
    return fetchJson<PaginatedResponse<ForumPost>>(url, {
      method: "GET"
    }, true).then(response => {
      console.log(`[API] Received search results for query "${query}":`, response);
      
      // Check if backend is using like_count instead of likes in each post
      if (response && response.results) {
        response.results = response.results.map(post => {
          const postObj = post as any;
          if ('like_count' in postObj && !('likes' in postObj)) {
            console.log('[API] Mapping like_count to likes for post', postObj.id);
            postObj.likes = postObj.like_count;
          }
          return post;
        });
      }
      
      return response;
    }).catch(error => {
      console.error(`[API] Error searching for posts with query "${query}":`, error);
      throw error;
=======
  
  // logout endpoint
  logout: (refreshToken: string) => {
    console.log('[API] Logging out on the server');
    return fetchJson<void>("/users/token/logout/", {
      method: "POST",
      body: JSON.stringify({ refresh: refreshToken }),
    }, true).catch(error => {
      console.error('[API] Error during logout:', error);
      // Even if the server logout fails, we want to continue with the local logout
      // Just log the error but don't throw
>>>>>>> 4e0f9c97
    });
  },
};<|MERGE_RESOLUTION|>--- conflicted
+++ resolved
@@ -495,7 +495,6 @@
       throw error;
     });
   },
-<<<<<<< HEAD
 
   // search forum posts with fuzzy matching
   searchForumPosts: (query: string) => {
@@ -523,7 +522,6 @@
     }).catch(error => {
       console.error(`[API] Error searching for posts with query "${query}":`, error);
       throw error;
-=======
   
   // logout endpoint
   logout: (refreshToken: string) => {
@@ -535,7 +533,6 @@
       console.error('[API] Error during logout:', error);
       // Even if the server logout fails, we want to continue with the local logout
       // Just log the error but don't throw
->>>>>>> 4e0f9c97
     });
   },
 };