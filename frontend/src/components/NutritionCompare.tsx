import React from 'react';
import { Food } from '../lib/apiClient';
<<<<<<< HEAD
import MacroRadarChart from './radarChart';
import { useLanguage } from '../context/LanguageContext';
=======
import MacroRadarChart, { MineralRadarChart, VitaminRadarChart } from './radarChart';
>>>>>>> 8d11f305

interface NutritionCompareProps {
    foods: Food[];
};

const NutritionCompare: React.FC<NutritionCompareProps> = ({ foods }) => {
    const { t } = useLanguage();
    // Calculate per 100g values
    const calculatePer100g = (value: number, servingSize: number) => {
        return ((value / servingSize) * 100).toFixed(1);
    };

    return (
        <div>
            {foods.length > 1 ? (
                <div className="grid gap-6 my-6">
                    {/* Radar Chart */}
                    <div className="nh-card p-4">
                        <h3 className="nh-subtitle mb-4">{t('food.macronutrientsPer100g')}</h3>
                        <div className="w-full">
                            {foods.length > 2 ? (
                                <MacroRadarChart food1={foods[0]} food2={foods[1]} food3={foods[2]} />
                            ) : (
                                <MacroRadarChart food1={foods[0]} food2={foods[1]} />
                            )}
                        </div>
                    </div>

                    {/* Vitamins Radar Chart */}
                    <div className="nh-card p-4">
                        <h3 className="nh-subtitle mb-4">Vitamins (per 100g)</h3>
                        <div className="w-full">
                            {foods.length > 2 ? (
                                <VitaminRadarChart food1={foods[0]} food2={foods[1]} food3={foods[2]} />
                            ) : (
                                <VitaminRadarChart food1={foods[0]} food2={foods[1]} />
                            )}
                        </div>
                    </div>

                    {/* Minerals Radar Chart */}
                    <div className="nh-card p-4">
                        <h3 className="nh-subtitle mb-4">Minerals (per 100g)</h3>
                        <div className="w-full">
                            {foods.length > 2 ? (
                                <MineralRadarChart food1={foods[0]} food2={foods[1]} food3={foods[2]} />
                            ) : (
                                <MineralRadarChart food1={foods[0]} food2={foods[1]} />
                            )}
                        </div>
                    </div>

                    {/* Detailed Comparison Table - Per Serving */}
                    <div className="nh-card p-4">
                        <h3 className="nh-subtitle mb-4">{t('food.nutritionComparisonPerServing')}</h3>
                        <div className="overflow-x-auto">
                            <table className="w-full text-sm">
                                <thead>
                                    <tr className="border-b border-[var(--color-border)]">
                                        <th className="text-left py-3 px-2 nh-text font-semibold">{t('food.nutrient')}</th>
                                        {foods.map((food, idx) => (
                                            <th key={idx} className="text-center py-3 px-2 nh-text font-semibold">
                                                {food.name}
                                                <div className="text-xs font-normal text-[var(--color-text-secondary)] mt-1">
                                                    ({food.servingSize}g)
                                                </div>
                                            </th>
                                        ))}
                                    </tr>
                                </thead>
                                <tbody>
                                    <tr className="border-b border-[var(--color-border)]">
                                        <td className="py-3 px-2 nh-text">{t('food.calories')}</td>
                                        {foods.map((food, idx) => (
                                            <td key={idx} className="text-center py-3 px-2 nh-text font-medium">
                                                {food.caloriesPerServing} kcal
                                            </td>
                                        ))}
                                    </tr>
                                    <tr className="border-b border-[var(--color-border)]">
                                        <td className="py-3 px-2 nh-text">{t('food.protein')}</td>
                                        {foods.map((food, idx) => (
                                            <td key={idx} className="text-center py-3 px-2 nh-text font-medium">
                                                {food.proteinContent}g
                                            </td>
                                        ))}
                                    </tr>
                                    <tr className="border-b border-[var(--color-border)]">
                                        <td className="py-3 px-2 nh-text">{t('food.fat')}</td>
                                        {foods.map((food, idx) => (
                                            <td key={idx} className="text-center py-3 px-2 nh-text font-medium">
                                                {food.fatContent}g
                                            </td>
                                        ))}
                                    </tr>
                                    <tr className="border-b border-[var(--color-border)]">
                                        <td className="py-3 px-2 nh-text">{t('food.carbohydrates')}</td>
                                        {foods.map((food, idx) => (
                                            <td key={idx} className="text-center py-3 px-2 nh-text font-medium">
                                                {food.carbohydrateContent}g
                                            </td>
                                        ))}
                                    </tr>
                                    <tr>
                                        <td className="py-3 px-2 nh-text">{t('food.nutritionScore')}</td>
                                        {foods.map((food, idx) => (
                                            <td key={idx} className="text-center py-3 px-2 nh-text font-medium">
                                                {food.nutritionScore.toFixed(2)}/10
                                            </td>
                                        ))}
                                    </tr>
                                </tbody>
                            </table>
                        </div>
                    </div>

                    {/* Detailed Comparison Table - Per 100g */}
                    <div className="nh-card p-4">
                        <h3 className="nh-subtitle mb-4">{t('food.nutritionComparisonPer100g')}</h3>
                        <div className="overflow-x-auto">
                            <table className="w-full text-sm">
                                <thead>
                                    <tr className="border-b border-[var(--color-border)]">
                                        <th className="text-left py-3 px-2 nh-text font-semibold">{t('food.nutrient')}</th>
                                        {foods.map((food, idx) => (
                                            <th key={idx} className="text-center py-3 px-2 nh-text font-semibold">
                                                {food.name}
                                            </th>
                                        ))}
                                    </tr>
                                </thead>
                                <tbody>
                                    <tr className="border-b border-[var(--color-border)]">
                                        <td className="py-3 px-2 nh-text">{t('food.calories')}</td>
                                        {foods.map((food, idx) => (
                                            <td key={idx} className="text-center py-3 px-2 nh-text font-medium">
                                                {calculatePer100g(food.caloriesPerServing, food.servingSize)} kcal
                                            </td>
                                        ))}
                                    </tr>
                                    <tr className="border-b border-[var(--color-border)]">
                                        <td className="py-3 px-2 nh-text">{t('food.protein')}</td>
                                        {foods.map((food, idx) => (
                                            <td key={idx} className="text-center py-3 px-2 nh-text font-medium">
                                                {calculatePer100g(food.proteinContent, food.servingSize)}g
                                            </td>
                                        ))}
                                    </tr>
                                    <tr className="border-b border-[var(--color-border)]">
                                        <td className="py-3 px-2 nh-text">{t('food.fat')}</td>
                                        {foods.map((food, idx) => (
                                            <td key={idx} className="text-center py-3 px-2 nh-text font-medium">
                                                {calculatePer100g(food.fatContent, food.servingSize)}g
                                            </td>
                                        ))}
                                    </tr>
                                    <tr>
                                        <td className="py-3 px-2 nh-text">{t('food.carbohydrates')}</td>
                                        {foods.map((food, idx) => (
                                            <td key={idx} className="text-center py-3 px-2 nh-text font-medium">
                                                {calculatePer100g(food.carbohydrateContent, food.servingSize)}g
                                            </td>
                                        ))}
                                    </tr>
                                </tbody>
                            </table>
                        </div>
                    </div>

                </div>
            ) : (
                <p className="text-center nh-text col-span-full">{t('food.selectTwoOrThreeFoodsToCompare')}</p>
            )}
        </div>
    );
};

export default NutritionCompare;<|MERGE_RESOLUTION|>--- conflicted
+++ resolved
@@ -1,11 +1,7 @@
 import React from 'react';
 import { Food } from '../lib/apiClient';
-<<<<<<< HEAD
-import MacroRadarChart from './radarChart';
 import { useLanguage } from '../context/LanguageContext';
-=======
 import MacroRadarChart, { MineralRadarChart, VitaminRadarChart } from './radarChart';
->>>>>>> 8d11f305
 
 interface NutritionCompareProps {
     foods: Food[];
