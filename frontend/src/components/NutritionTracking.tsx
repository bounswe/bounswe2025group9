--- conflicted
+++ resolved
@@ -325,13 +325,8 @@
 
   const handleFoodSelect = (food: Food) => {
     setSelectedFood(food);
-<<<<<<< HEAD
     setServingSize(1);
     setServingUnit('serving');
-=======
-    setServingSize(food.servingSize); // Default to the food's serving size in grams
-    setServingUnit('g');
->>>>>>> 8d11f305
     setShowAddFood(false);
     setShowServingDialog(true);
   };
@@ -429,12 +424,7 @@
       setLoading(true);
       const dateStr = formatDateString(selectedDate);
 
-<<<<<<< HEAD
       await apiClient.addPlannedEntry({
-=======
-
-      await apiClient.addFoodEntry({
->>>>>>> 8d11f305
         food_id: selectedFood.id,
         serving_size: multiplier,
         serving_unit: servingUnit,
