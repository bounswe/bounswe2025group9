import { useState, useEffect } from 'react';
import { Link } from 'react-router-dom';
import {
  CalendarBlank,
  Moon,
  Cookie,
  Trash,
  PencilSimple,
  ChartLine,
  CaretLeft,
  CaretRight,
  Plus,
  ForkKnife,
  Coffee,
  Hamburger,
  X,
  ArrowClockwise,
  Clock,
  Check,
  CalendarPlus
} from '@phosphor-icons/react';
import { Dialog } from '@headlessui/react';
import FoodSelector from './FoodSelector';
import { apiClient, Food } from '../lib/apiClient';
<<<<<<< HEAD
import { DailyNutritionLog, NutritionTargets, FoodLogEntry } from '../types/nutrition';
import { useLanguage } from '../context/LanguageContext';
import { 
  WhatIfEntry, 
  whatIfReducer, 
  initialWhatIfState, 
  calculateWhatIfTotals,
  generateWhatIfId 
} from '../types/whatif';
import WhatIfModeToggle from './WhatIfModeToggle';
import WhatIfExitDialog from './WhatIfExitDialog';
import WhatIfFoodEntry from './WhatIfFoodEntry';
import WhatIfProgressBar from './WhatIfProgressBar';
import WhatIfMicronutrients from './WhatIfMicronutrients';
=======
import { DailyNutritionLog, NutritionTargets, FoodLogEntry, PlannedFoodEntry } from '../types/nutrition';
>>>>>>> 5cd45b29

interface NutritionTrackingProps {
  onDateChange?: (date: Date) => void;
  onDataChange?: () => void; // Callback to notify parent when data changes (add/edit/delete)
}

const NutritionTracking = ({ onDateChange, onDataChange }: NutritionTrackingProps = {}) => {
  const { t, currentLanguage } = useLanguage();
  // Helper function to normalize date to midnight local time (avoids timezone issues)
  const normalizeToMidnight = (date: Date): Date => {
    const normalized = new Date(date);
    normalized.setHours(0, 0, 0, 0);
    return normalized;
  };

  // Initialize with today's date at midnight local time to avoid timezone issues
  const [selectedDate, setSelectedDate] = useState(() => normalizeToMidnight(new Date()));
  const [showAddFood, setShowAddFood] = useState(false);
  const [selectedMeal, setSelectedMeal] = useState<'breakfast' | 'lunch' | 'dinner' | 'snack'>('breakfast');
  const [showServingDialog, setShowServingDialog] = useState(false);
  const [selectedFood, setSelectedFood] = useState<Food | null>(null);
  const [servingSize, setServingSize] = useState<number | string>(1);
  const [servingUnit, setServingUnit] = useState('serving');
  const [editingEntry, setEditingEntry] = useState<FoodLogEntry | null>(null);
  const [editingFoodData, setEditingFoodData] = useState<Food | null>(null);
  const [viewMode, setViewMode] = useState<'daily' | 'weekly'>('daily');

  const [todayLog, setTodayLog] = useState<DailyNutritionLog | null>(null);
  const [targets, setTargets] = useState<NutritionTargets | null>(null);
  const [historyLogs, setHistoryLogs] = useState<DailyNutritionLog[]>([]);
  const [loading, setLoading] = useState(true);
  const [error, setError] = useState<string | null>(null);
  const [metricsMissing, setMetricsMissing] = useState(false);

  useEffect(() => {
    fetchData();
    // Notify parent component of date change
    if (onDateChange) {
      onDateChange(selectedDate);
    }
    // eslint-disable-next-line react-hooks/exhaustive-deps
  }, [selectedDate, viewMode]);

  const fetchData = async () => {
    setLoading(true);
    setError(null);
    setMetricsMissing(false);
    try {
      // Fetch data based on view mode
      if (viewMode === 'weekly') {
        // In weekly view, fetch all logs for the week
        // Get Monday to Sunday for the week containing selectedDate
        const getMondayOfWeek = (date: Date) => {
          const d = new Date(date);
          const day = d.getDay();
          const diff = d.getDate() - day + (day === 0 ? -6 : 1); // Adjust when day is Sunday
          return new Date(d.setDate(diff));
        };
        const monday = getMondayOfWeek(new Date(selectedDate));
        const sunday = new Date(monday);
        sunday.setDate(monday.getDate() + 6); // Sunday is 6 days after Monday

        const history = await apiClient.getDailyLogHistory(
          formatDateString(monday),
          formatDateString(sunday)
        );
        let historyArray = Array.isArray(history) ? history : [];

        // Helper to normalize date strings for comparison
        const normalizeDateStr = (dateStr: string): string => {
          return dateStr.split('T')[0];
        };

        // Get all date strings for the week
        const weekDateStrings: string[] = [];
        for (let i = 0; i < 7; i++) {
          const date = new Date(monday);
          date.setDate(monday.getDate() + i);
          weekDateStrings.push(formatDateString(date));
        }

        // Create a map of existing logs by date
        const existingLogsMap = new Map<string, DailyNutritionLog>();
        historyArray.forEach(log => {
          if (log.date) {
            const normalizedDate = normalizeDateStr(log.date);
            existingLogsMap.set(normalizedDate, log);
          }
        });

        // Fetch logs for any missing days in the week (this ensures we have logs for all 7 days)
        const missingDates = weekDateStrings.filter(dateStr => !existingLogsMap.has(dateStr));
        const missingLogsPromises = missingDates.map(async (dateStr) => {
          try {
            const log = await apiClient.getDailyLog(dateStr);
            return log;
          } catch (err) {
            console.error(`Error fetching log for ${dateStr}:`, err);
            return null;
          }
        });

        const missingLogs = await Promise.all(missingLogsPromises);
        const validMissingLogs = missingLogs.filter(log => log !== null) as DailyNutritionLog[];

        // Combine all logs
        historyArray = [...historyArray, ...validMissingLogs];

        // Sort by date to ensure consistent order
        historyArray.sort((a, b) => {
          if (!a.date || !b.date) return 0;
          const dateA = normalizeDateStr(a.date);
          const dateB = normalizeDateStr(b.date);
          return dateA.localeCompare(dateB);
        });

        // Ensure history is always an array
        setHistoryLogs(historyArray);

        // In weekly view, set todayLog to the log for selectedDate (if it exists in history)
        // This allows the daily view to have data when switching from weekly
        const dateStr = formatDateString(selectedDate);
        const selectedDateLog = historyArray.find(h => {
          if (!h.date) return false;
          const normalizeDateStr = (dateStr: string): string => {
            return dateStr.split('T')[0];
          };
          return normalizeDateStr(h.date) === dateStr;
        });
        // Update targets from the selected date log or fetch fresh
        const updateTargetsFromLog = async (log: DailyNutritionLog) => {
          if (log.targets) {
            // Fetch full targets to get micronutrients and other fields, then merge with log targets
            try {
              const fullTargets = await apiClient.getNutritionTargets();
              setTargets({
                ...fullTargets,
                calories: log.targets.calories,
                protein: log.targets.protein,
                carbohydrates: log.targets.carbohydrates,
                fat: log.targets.fat,
              });
            } catch (err) {
              console.error('Error fetching full targets:', err);
              // Fallback: fetch targets separately
              try {
                const targetsData = await apiClient.getNutritionTargets();
                setTargets(targetsData);
              } catch (fallbackErr) {
                console.error('Error fetching targets fallback:', fallbackErr);
              }
            }
          } else {
            // Fallback: fetch targets separately if not in log response
            try {
              const targetsData = await apiClient.getNutritionTargets();
              setTargets(targetsData);
            } catch (err) {
              console.error('Error fetching targets:', err);
            }
          }
        };

        if (selectedDateLog) {
          setTodayLog(selectedDateLog);
          await updateTargetsFromLog(selectedDateLog);
        } else {
          // If no log exists for selectedDate, fetch it separately (creates empty log if needed)
          try {
            const log = await apiClient.getDailyLog(dateStr);
            setTodayLog(log);
            await updateTargetsFromLog(log);
          } catch (err) {
            console.error('Error fetching selected date log:', err);
            // Still try to fetch targets even if log fetch fails
            try {
              const targetsData = await apiClient.getNutritionTargets();
              setTargets(targetsData);
            } catch (targetsErr) {
              console.error('Error fetching targets:', targetsErr);
            }
          }
        }
      } else {
        // In daily view, fetch the daily log for selectedDate
        const dateStr = formatDateString(selectedDate);
        
        // Fetch daily log and full targets in parallel for efficiency
        const [log, fullTargets] = await Promise.all([
          apiClient.getDailyLog(dateStr),
          apiClient.getNutritionTargets().catch(() => null) // Don't fail if targets fetch fails
        ]);

        // Verify the log date matches what we requested (handle both date string formats)
        // If there's a mismatch, the backend returned data for a different date
        const logDateStr = log.date ? log.date.split('T')[0] : null;
        if (logDateStr && logDateStr !== dateStr) {
          console.warn(`Date mismatch detected! Requested: ${dateStr}, Received: ${logDateStr}. Re-fetching with correct date.`);
          // Re-fetch with the date we actually want (user's local date)
          // Don't update selectedDate - we want to use the user's local date, not the backend's date
          try {
            const retryLog = await apiClient.getDailyLog(dateStr);
            const retryLogDateStr = retryLog.date ? retryLog.date.split('T')[0] : null;
            if (retryLogDateStr === dateStr) {
              // Successfully got log for the correct date
              setTodayLog(retryLog);
              // Update targets with the correct log
              if (retryLog.targets && fullTargets) {
                setTargets({
                  ...fullTargets,
                  calories: retryLog.targets.calories,
                  protein: retryLog.targets.protein,
                  carbohydrates: retryLog.targets.carbohydrates,
                  fat: retryLog.targets.fat,
                });
              } else if (fullTargets) {
                setTargets(fullTargets);
              }
              return; // Exit early - we've handled the corrected log
            } else {
              // Even retry returned wrong date - use general targets only
              console.warn(`Retry also returned wrong date. Using general targets.`);
              setTodayLog(retryLog); // Still set the log, but use general targets
              if (fullTargets) {
                setTargets(fullTargets);
              }
              return;
            }
          } catch (retryErr) {
            console.error('Error re-fetching log with correct date:', retryErr);
            // Fall through to use the original log
          }
        }

        setTodayLog(log);

        // Update targets - prioritize values from daily log response (most up-to-date)
        // Merge with full targets to preserve micronutrients and other fields
        if (log.targets && fullTargets) {
          setTargets({
            ...fullTargets,
            calories: log.targets.calories,
            protein: log.targets.protein,
            carbohydrates: log.targets.carbohydrates,
            fat: log.targets.fat,
          });
        } else if (log.targets) {
          // If we have log targets but no full targets, fetch full targets and merge
          try {
            const fetchedTargets = await apiClient.getNutritionTargets();
            setTargets({
              ...fetchedTargets,
              calories: log.targets.calories,
              protein: log.targets.protein,
              carbohydrates: log.targets.carbohydrates,
              fat: log.targets.fat,
            });
          } catch (err) {
            console.error('Error fetching full targets:', err);
          }
        } else if (fullTargets) {
          // If we have full targets but no log targets, use full targets
          setTargets(fullTargets);
        } else {
          // Last resort: fetch targets separately
          try {
            const targetsData = await apiClient.getNutritionTargets();
            setTargets(targetsData);
          } catch (err) {
            console.error('Error fetching targets:', err);
          }
        }

        // Clear history logs when not in weekly view
        setHistoryLogs([]);
      }

    } catch (err: any) {
      console.error('Error fetching nutrition data:', err);
      if (err.status === 404 && err.data?.detail === "No nutrition targets or metrics found. Please set your metrics first.") {
        setMetricsMissing(true);
      } else {
        setError('Failed to load nutrition data');
      }
    } finally {
      setLoading(false);
    }
  };

  // Group entries by meal type
  const breakfastEntries = todayLog?.entries?.filter(e => e.meal_type === 'breakfast') || [];
  const lunchEntries = todayLog?.entries?.filter(e => e.meal_type === 'lunch') || [];
  const dinnerEntries = todayLog?.entries?.filter(e => e.meal_type === 'dinner') || [];
  const snackEntries = todayLog?.entries?.filter(e => e.meal_type === 'snack') || [];

  const handleAddFood = (mealType: 'breakfast' | 'lunch' | 'dinner' | 'snack') => {
    setSelectedMeal(mealType);
    setShowAddFood(true);
  };


  const handleFoodSelect = (food: Food) => {
    setSelectedFood(food);
    setServingSize(1);
    setServingUnit('serving');
    setShowAddFood(false);
    setShowServingDialog(true);
  };

  const handleConfirmServing = async () => {
    if (!selectedFood) return;

    // Validate serving size
    const numServingSize = typeof servingSize === 'string' ? Number(servingSize) : servingSize;
    if (!numServingSize || numServingSize <= 0) {
      alert(t('nutrition.pleaseEnterValidServing'));
      return;
    }

    // Convert serving size based on unit
    // Backend expects serving_size as a multiplier
    // If unit is "g", convert grams to multiplier: grams / food.servingSize
    // If unit is "serving", use servingSize directly as multiplier
    let multiplier = numServingSize;
    if (servingUnit === 'g') {
      // Convert grams to multiplier (e.g., 200g / 100g = 2.0 servings)
      multiplier = numServingSize / selectedFood.servingSize;
    }

    // Round to 6 decimal places for precision (backend now supports up to 6 decimal places)
    multiplier = Math.round(multiplier * 1000000) / 1000000;

    // Validate multiplier doesn't exceed backend max_digits=10, decimal_places=6 (max: 9999.999999)
    if (multiplier > 9999.999999) {
      alert(t('nutrition.servingSizeTooLarge'));
      return;
    }

    // Save to backend
    try {
      setLoading(true);
      const dateStr = formatDateString(selectedDate);

      await apiClient.addFoodEntry({
        food_id: selectedFood.id,
        serving_size: multiplier,
        serving_unit: servingUnit,
        meal_type: selectedMeal,
        date: dateStr
      });

      // Refresh daily log and targets to update totals after adding entry
      await fetchData();
      // Notify parent component (Profile) to refresh its nutrition data
      if (onDataChange) {
        onDataChange();
      }
      setShowServingDialog(false);
      setSelectedFood(null);
    } catch (err: any) {
      console.error('Error adding food:', err);
      const errorMessage = err?.data?.serving_size?.[0] ||
        err?.data?.error ||
        err?.data?.detail ||
        err?.message ||
        'Failed to add food entry';
      alert(errorMessage);
    } finally {
      setLoading(false);
    }
  };

  // Plan a food entry (saves to backend)
  const handlePlanFood = async () => {
    if (!selectedFood) return;

    // Validate serving size
    const numServingSize = typeof servingSize === 'string' ? Number(servingSize) : servingSize;
    if (!numServingSize || numServingSize <= 0) {
      alert('Please enter a valid serving size');
      return;
    }

    // Convert serving size based on unit
    let multiplier = numServingSize;
    if (servingUnit === 'g') {
      multiplier = numServingSize / selectedFood.servingSize;
    }

    // Round to 6 decimal places for precision
    multiplier = Math.round(multiplier * 1000000) / 1000000;

    // Validate multiplier doesn't exceed backend max_digits=10, decimal_places=6 (max: 9999.999999)
    if (multiplier > 9999.999999) {
      alert(`Serving size is too large. The maximum allowed multiplier is 9999.999999. Please reduce the amount.`);
      return;
    }

    try {
      setLoading(true);
      const dateStr = formatDateString(selectedDate);

      await apiClient.addPlannedEntry({
        food_id: selectedFood.id,
        serving_size: multiplier,
        serving_unit: servingUnit,
        meal_type: selectedMeal,
        date: dateStr
      });

      // Refresh data to get updated planned entries
      await fetchData();
      if (onDataChange) {
        onDataChange();
      }
      setShowServingDialog(false);
      setSelectedFood(null);
    } catch (err: any) {
      console.error('Error planning food:', err);
      const errorMessage = err?.data?.serving_size?.[0] ||
        err?.data?.error ||
        err?.data?.detail ||
        err?.message ||
<<<<<<< HEAD
        t('nutrition.failedToAddFood');
=======
        'Failed to plan food entry';
>>>>>>> 5cd45b29
      alert(errorMessage);
    } finally {
      setLoading(false);
    }
  };

  const handleEditEntry = async (entry: FoodLogEntry) => {
    setEditingEntry(entry);

    // Fetch full food object for editing
    let foodForEdit: Food | null = null;
    try {
      const foodsResponse = await apiClient.getFoods({ page: 1, search: entry.food_name });
      foodForEdit = foodsResponse.results?.find(f => f.id === entry.food_id) || null;
      if (foodForEdit) {
        setEditingFoodData(foodForEdit);
      }
    } catch (err) {
      console.error('Error fetching food for edit:', err);
    }

    // Convert serving_size (multiplier) back to display value
    // If unit is "g", convert multiplier back to grams: multiplier * food_serving_size
    // If unit is "serving", use multiplier directly
    let displaySize = entry.serving_size;
    const foodServingSize = entry.food_serving_size || 100; // Fallback to 100g if missing

    if (entry.serving_unit === 'g') {
      displaySize = entry.serving_size * foodServingSize;
    }
    setServingSize(displaySize);
    setServingUnit(entry.serving_unit);
    setSelectedMeal(entry.meal_type as 'breakfast' | 'lunch' | 'dinner' | 'snack');
    setShowServingDialog(true);
  };

  const handleUpdateEntry = async () => {
    if (!editingEntry) return;

    // Validate serving size
    const numServingSize = typeof servingSize === 'string' ? Number(servingSize) : servingSize;
    if (!numServingSize || numServingSize <= 0) {
      alert('Please enter a valid serving size');
      return;
    }

    try {
      setLoading(true);

      // Convert serving size based on unit
      // Backend expects serving_size as a multiplier
      // All nutrients are now per 100g
      let multiplier;
      if (servingUnit === 'g') {
        // All nutrients are now per 100g, so divide by 100
        multiplier = numServingSize / 100;
      } else {
        // servingUnit === 'serving'
        // Convert servings to grams first, then to multiplier
        const foodServingSize = editingEntry.food_serving_size || editingFoodData?.servingSize || 100;
        multiplier = (numServingSize * foodServingSize) / 100;
      }

      // Round to 6 decimal places for precision (backend now supports up to 6 decimal places)
      multiplier = Math.round(multiplier * 1000000) / 1000000;

      // Validate multiplier is a valid number
      if (isNaN(multiplier) || !isFinite(multiplier)) {
        alert(t('nutrition.invalidServingCalculation'));
        setLoading(false);
        return;
      }

      // Validate multiplier doesn't exceed backend max_digits=10, decimal_places=6 (max: 9999.999999)
      if (multiplier > 9999.999999) {
        alert(t('nutrition.servingSizeTooLarge'));
        setLoading(false);
        return;
      }

      const updateData: {
        food_id?: number | null;
        private_food_id?: number | null;
        serving_size: number;
        serving_unit: string;
        meal_type: string;
      } = {
        serving_size: multiplier,
        serving_unit: servingUnit,
        meal_type: selectedMeal
      };

      // Include food_id or private_food_id if available
      if (editingEntry.food_id != null && editingEntry.food_id !== undefined) {
        updateData.food_id = editingEntry.food_id;
      } else if (editingEntry.private_food_id != null && editingEntry.private_food_id !== undefined) {
        updateData.private_food_id = editingEntry.private_food_id;
      }

      console.log('Updating entry with data:', updateData);

      await apiClient.updateFoodEntry(editingEntry.id, updateData);

      // Refresh daily log and targets to update totals after updating entry
      await fetchData();
      // Notify parent component (Profile) to refresh its nutrition data
      if (onDataChange) {
        onDataChange();
      }
      setShowServingDialog(false);
      setEditingEntry(null);
      setEditingFoodData(null);
    } catch (err: any) {
      console.error('Error updating entry:', err);
      const errorMessage = err?.data?.serving_size?.[0] ||
        err?.data?.error ||
        err?.data?.detail ||
        err?.message ||
        t('nutrition.failedToUpdateEntry');
      alert(errorMessage);
    } finally {
      setLoading(false);
    }
  };

  const handleDeleteEntry = async (id: number) => {
    if (!confirm(t('nutrition.areYouSureDelete'))) return;
    try {
      setLoading(true);
      await apiClient.deleteFoodEntry(id);
      // Refresh daily log and targets to update totals
      await fetchData();
      // Notify parent component (Profile) to refresh its nutrition data
      if (onDataChange) {
        onDataChange();
      }
    } catch (err: any) {
      console.error('Error deleting entry:', err);
      const errorMessage = err?.data?.error || err?.data?.detail || err?.message || t('nutrition.failedToDeleteEntry');
      alert(errorMessage);
      // Still try to refresh data even if delete failed, in case the entry was partially deleted
      try {
        await fetchData();
      } catch (refreshErr) {
        console.error('Error refreshing data after delete:', refreshErr);
      }
    } finally {
      setLoading(false);
    }
  };

  // Planned entry handlers
  const handleConfirmPlannedEntry = async (id: number) => {
    try {
<<<<<<< HEAD
      // Create meal plan from what-if entries
      const meals = whatIfState.entries
        .filter(e => e.isPlanned)
        .map(entry => ({
          food_id: entry.food_id,
          serving_size: entry.serving_size,
          meal_type: entry.meal_type,
        }));

      if (meals.length === 0) {
        alert(t('nutrition.noPlannedItemsToSave'));
        return;
      }

      const mealPlanData = {
        name: `What If Plan - ${new Date().toLocaleDateString(currentLanguage)}`,
        meals,
      };

      await apiClient.createMealPlan(mealPlanData);
      
      // Deactivate What If mode but keep entries visible as "planned"
      // The entries will be shown as faded in the UI
      dispatchWhatIf({ type: 'DEACTIVATE' });
      setShowWhatIfExitDialog(false);
      
      alert(t('nutrition.mealPlanSavedSuccess'));
    } catch (err: any) {
      console.error('Error saving meal plan:', err);
      alert(err?.data?.detail || t('nutrition.failedToSaveMealPlan'));
=======
      setLoading(true);

      // Convert planned entry to actual log entry via API
      await apiClient.convertPlannedToLog(id);

      // Refresh data
      await fetchData();
      if (onDataChange) {
        onDataChange();
      }
    } catch (err: any) {
      console.error('Error confirming planned entry:', err);
      alert(err?.data?.detail || err?.data?.error || 'Failed to log planned food');
>>>>>>> 5cd45b29
    } finally {
      setLoading(false);
    }
  };

  const handleDeletePlannedEntry = async (id: number) => {
    try {
      setLoading(true);
      await apiClient.deletePlannedEntry(id);

      // Refresh data
      await fetchData();
      if (onDataChange) {
        onDataChange();
      }
    } catch (err: any) {
<<<<<<< HEAD
      console.error('Error confirming entry:', err);
      alert(err?.data?.detail || t('nutrition.failedToConfirmEntry'));
=======
      console.error('Error deleting planned entry:', err);
      alert(err?.data?.detail || err?.data?.error || 'Failed to delete planned food');
>>>>>>> 5cd45b29
    } finally {
      setLoading(false);
    }
  };

  // Filter planned entries by meal type (from API response)
  const getPlannedEntriesForMeal = (mealType: string): PlannedFoodEntry[] => {
    return todayLog?.planned_entries?.filter(e => e.meal_type === mealType) || [];
  };

  const getMealIcon = (mealType: string) => {
    switch (mealType) {
      case 'breakfast': return <Coffee size={24} weight="fill" />;
      case 'lunch': return <ForkKnife size={24} weight="fill" />;
      case 'dinner': return <Moon size={24} weight="fill" />;
      case 'snack': return <Cookie size={24} weight="fill" />;
      default: return <Hamburger size={24} weight="fill" />;
    }
  };

  const getMealColor = (mealType: string) => {
    switch (mealType) {
      case 'breakfast': return '#f59e0b';
      case 'lunch': return '#10b981';
      case 'dinner': return '#6366f1';
      case 'snack': return '#ec4899';
      default: return '#6b7280';
    }
  };

  const calculateMealTotals = (entries: FoodLogEntry[]) => {
    return {
      calories: entries.reduce((sum, e) => sum + Number(e.calories || 0), 0),
      protein: entries.reduce((sum, e) => sum + Number(e.protein || 0), 0),
      carbs: entries.reduce((sum, e) => sum + Number(e.carbohydrates || 0), 0),
      fat: entries.reduce((sum, e) => sum + Number(e.fat || 0), 0)
    };
  };

  // Helper function to format date as YYYY-MM-DD in local timezone (not UTC)
  const formatDateString = (date: Date): string => {
    const year = date.getFullYear();
    const month = String(date.getMonth() + 1).padStart(2, '0');
    const day = String(date.getDate()).padStart(2, '0');
    return `${year}-${month}-${day}`;
  };

  const formatDate = (date: Date) => {
    return date.toLocaleDateString(currentLanguage, {
      weekday: 'short',
      year: 'numeric',
      month: 'short',
      day: 'numeric'
    });
  };

  const changeDate = (days: number) => {
    const newDate = new Date(selectedDate);
    if (viewMode === 'weekly') {
      // In weekly mode, change by 7 days (one week)
      newDate.setDate(newDate.getDate() + (days * 7));
    } else {
      // In daily mode, change by 1 day
      newDate.setDate(newDate.getDate() + days);
    }
    setSelectedDate(normalizeToMidnight(newDate));
  };

  const isToday = selectedDate.toDateString() === new Date().toDateString();

  const renderMealSection = (
    mealType: 'breakfast' | 'lunch' | 'dinner' | 'snack',
    entries: FoodLogEntry[]
  ) => {
    const totals = calculateMealTotals(entries);
    const mealColor = getMealColor(mealType);
    const plannedEntries = getPlannedEntriesForMeal(mealType);
    const hasAnyEntries = entries.length > 0 || plannedEntries.length > 0;

    return (
      <div className="nh-card" key={mealType}>
        <div className="flex items-center justify-between mb-4">
          <div className="flex items-center gap-3">
            <div
              className="w-12 h-12 rounded-xl flex items-center justify-center"
              style={{
                backgroundColor: `${mealColor}20`,
                color: mealColor
              }}
            >
              {getMealIcon(mealType)}
            </div>
            <div>
              <h3 className="font-semibold text-lg capitalize">{t(`nutrition.${mealType}`)}</h3>
              <p className="text-xs nh-text opacity-70">
<<<<<<< HEAD
                {Math.round(totals.calories)} {t('food.kcal')} • {entries.length} {t('nutrition.items')}
=======
                {Math.round(totals.calories)} kcal • {entries.length} items
                {plannedEntries.length > 0 && (
                  <span style={{ color: '#8b5cf6' }}> • {plannedEntries.length} planned</span>
                )}
>>>>>>> 5cd45b29
              </p>
            </div>
          </div>

          <button
            onClick={() => handleAddFood(mealType)}
            className="nh-button nh-button-primary flex items-center gap-2 whitespace-nowrap"
            style={{ padding: '0.5rem 1rem', display: 'flex' }}
          >
            <Plus size={18} weight="bold" />
            <span>{t('nutrition.addFood')}</span>
          </button>
        </div>

        {/* Food Entries */}
        {entries.length > 0 ? (
          <div className="space-y-2">
            {entries.map((entry) => (
              <div
                key={entry.id}
                className="flex items-center gap-3 p-3 rounded-lg hover:shadow-sm transition-all"
                style={{ backgroundColor: 'var(--dietary-option-bg)' }}
              >
                {/* Food Image */}
                {entry.image_url ? (
                  <img
                    src={entry.image_url}
                    alt={entry.food_name}
                    className="w-16 h-16 rounded-lg object-cover"
                  />
                ) : (
                  <div
                    className="w-16 h-16 rounded-lg flex items-center justify-center"
                    style={{ backgroundColor: 'var(--forum-search-border)' }}
                  >
                    <Hamburger size={28} weight="fill" className="opacity-50" />
                  </div>
                )}

                {/* Food Info */}
                <div className="flex-1">
                  <h4 className="font-medium">{entry.food_name}</h4>
                  <p className="text-xs nh-text opacity-70">
                    {(() => {
                      // Convert serving_size (multiplier) back to display value
                      const multiplier = Number(entry.serving_size);
                      const foodServingSize = entry.food_serving_size || 100;

                      if (entry.serving_unit === 'g') {
                        // Multiply multiplier by 100 to get grams (since all nutrients are per 100g)
                        const grams = multiplier * 100;
                        return `${Math.round(grams)}g`;
                      } else {
                        // For "serving" unit, calculate back to number of servings
                        // multiplier = (numServings * foodServingSize) / 100
                        // numServings = (multiplier * 100) / foodServingSize
                        const numServings = (multiplier * 100) / foodServingSize;
                        return `${numServings.toFixed(2)} ${entry.serving_unit}${Math.abs(numServings - 1) < 0.01 ? '' : 's'}`;
                      }
                    })()}
                  </p>
                </div>

                {/* Nutrition Info */}
                <div className="text-right">
                  <p className="font-semibold text-primary">{Math.round(Number(entry.calories))} kcal</p>
                  <p className="text-xs nh-text opacity-70">
                    P: {Number(entry.protein).toFixed(2)}g • C: {Number(entry.carbohydrates).toFixed(2)}g • F: {Number(entry.fat).toFixed(2)}g
                  </p>
                </div>

                {/* Actions */}
                <div className="flex gap-1">
                  <button
                    type="button"
                    className="p-2 rounded transition-colors"
                    onMouseEnter={(e) => e.currentTarget.style.backgroundColor = 'var(--dietary-option-hover-bg)'}
                    onMouseLeave={(e) => e.currentTarget.style.backgroundColor = 'transparent'}
                    title={t('common.edit')}
                    onClick={(e) => {
                      e.preventDefault();
                      e.stopPropagation();
                      handleEditEntry(entry);
                    }}
                  >
                    <PencilSimple size={18} />
                  </button>
                  <button
                    type="button"
                    className="p-2 rounded transition-colors text-red-600"
                    onMouseEnter={(e) => e.currentTarget.style.backgroundColor = 'rgba(220, 38, 38, 0.1)'}
                    onMouseLeave={(e) => e.currentTarget.style.backgroundColor = 'transparent'}
                    title={t('common.delete')}
                    onClick={(e) => {
                      e.preventDefault();
                      e.stopPropagation();
                      handleDeleteEntry(entry.id);
                    }}
                  >
                    <Trash size={18} />
                  </button>
                </div>
              </div>
            ))
            }
          </div >
        ) : plannedEntries.length === 0 ? (
          <div className="text-center py-8 nh-text opacity-50">
            <Hamburger size={48} className="mx-auto mb-2 opacity-30" />
            <p className="text-sm">{t('nutrition.noFoodsLogged', { mealType: t(`nutrition.${mealType}`) })}</p>
          </div>
        ) : null}

        {/* Planned Entries - shown after regular entries, sorted by planned_at */}
        {plannedEntries.length > 0 && (
          <div className={`space-y-2 ${entries.length > 0 ? 'mt-3' : ''}`}>
            {[...plannedEntries]
              .sort((a, b) => new Date(a.planned_at).getTime() - new Date(b.planned_at).getTime())
              .map((entry) => (
              <div
                key={entry.id}
                className="flex items-center gap-3 p-3 rounded-lg border-2 border-dashed transition-all"
                style={{ 
                  backgroundColor: 'rgba(139, 92, 246, 0.08)',
                  borderColor: '#8b5cf6'
                }}
              >
                {/* Food Image */}
                {entry.image_url ? (
                  <img
                    src={entry.image_url}
                    alt={entry.food_name}
                    className="w-16 h-16 rounded-lg object-cover"
                    style={{ filter: 'grayscale(20%)' }}
                  />
                ) : (
                  <div
                    className="w-16 h-16 rounded-lg flex items-center justify-center"
                    style={{ backgroundColor: 'var(--forum-search-border)' }}
                  >
                    <Hamburger size={28} weight="fill" className="opacity-50" />
                  </div>
                )}

                {/* Food Info */}
                <div className="flex-1">
                  <div className="flex items-center gap-2">
                    <h4 className="font-medium" style={{ color: '#7c3aed' }}>{entry.food_name}</h4>
                    <span 
                      className="flex items-center gap-1 text-xs px-2 py-0.5 rounded-full"
                      style={{ 
                        backgroundColor: 'rgba(139, 92, 246, 0.2)',
                        color: '#7c3aed'
                      }}
                    >
                      <Clock size={12} weight="fill" />
                      Planned
                    </span>
                  </div>
                  <p className="text-xs nh-text opacity-70">
                    {(() => {
                      const servingSizeNum = Number(entry.serving_size);
                      const foodServingSize = Number(entry.food_serving_size) || 100;
                      if (entry.serving_unit === 'g') {
                        const grams = servingSizeNum * foodServingSize;
                        return `${Math.round(grams)}g`;
                      }
                      return `${servingSizeNum.toFixed(2)} ${entry.serving_unit}${servingSizeNum === 1 ? '' : 's'}`;
                    })()}
                  </p>
                </div>

                {/* Nutrition Info */}
                <div className="text-right">
                  <p className="font-semibold" style={{ color: '#7c3aed' }}>{Math.round(Number(entry.calories))} kcal</p>
                  <p className="text-xs nh-text opacity-70">
                    P: {Number(entry.protein).toFixed(1)}g • C: {Number(entry.carbohydrates).toFixed(1)}g • F: {Number(entry.fat).toFixed(1)}g
                  </p>
                </div>

                {/* Actions */}
                <div className="flex gap-1">
                  <button
                    type="button"
                    onClick={() => handleConfirmPlannedEntry(entry.id)}
                    className="p-2 rounded transition-colors"
                    style={{ 
                      backgroundColor: 'var(--color-success)',
                      color: 'white'
                    }}
                    title="Log this food"
                  >
                    <Check size={18} weight="bold" />
                  </button>
                  <button
                    type="button"
                    onClick={() => handleDeletePlannedEntry(entry.id)}
                    className="p-2 rounded transition-colors text-red-600"
                    onMouseEnter={(e) => e.currentTarget.style.backgroundColor = 'rgba(220, 38, 38, 0.1)'}
                    onMouseLeave={(e) => e.currentTarget.style.backgroundColor = 'transparent'}
                    title="Remove planned food"
                  >
                    <Trash size={18} />
                  </button>
                </div>
              </div>
            ))}
          </div>
        )}

        {/* Meal Totals */}
        {
          hasAnyEntries && (
            <div className="mt-4 pt-4 border-t" style={{ borderColor: 'var(--forum-search-border)' }}>
              <div className="grid grid-cols-4 gap-4 text-center text-sm">
                <div>
                  <p className="nh-text opacity-70">{t('food.calories')}</p>
                  <p className="font-bold">{Math.round(Number(totals.calories))}</p>
                </div>
                <div>
                  <p className="nh-text opacity-70">{t('food.protein')}</p>
                  <p className="font-bold">{Number(totals.protein).toFixed(2)}g</p>
                </div>
                <div>
                  <p className="nh-text opacity-70">{t('food.carbs')}</p>
                  <p className="font-bold">{Number(totals.carbs).toFixed(2)}g</p>
                </div>
                <div>
                  <p className="nh-text opacity-70">{t('food.fat')}</p>
                  <p className="font-bold">{Number(totals.fat).toFixed(2)}g</p>
                </div>
              </div>
            </div>
          )
        }
      </div >
    );
  };

  if (loading && !todayLog) {
    return (
      <div className="space-y-6 animate-pulse">
        {/* Header skeleton */}
        <div className="nh-card">
          <div className="flex items-center justify-between">
            <div className="flex items-center gap-4">
              <div
                className="w-8 h-8 rounded"
                style={{ backgroundColor: 'var(--color-bg-tertiary)' }}
              ></div>
              <div className="space-y-2">
                <div
                  className="h-6 w-48 rounded"
                  style={{ backgroundColor: 'var(--color-bg-tertiary)' }}
                ></div>
                <div
                  className="h-4 w-64 rounded"
                  style={{ backgroundColor: 'var(--color-bg-tertiary)' }}
                ></div>
              </div>
            </div>
            <div className="flex items-center gap-2">
              <div
                className="h-9 w-20 rounded-lg"
                style={{ backgroundColor: 'var(--color-bg-tertiary)' }}
              ></div>
              <div
                className="h-9 w-20 rounded-lg"
                style={{ backgroundColor: 'var(--color-bg-tertiary)' }}
              ></div>
            </div>
          </div>
          
          {/* Date selector skeleton */}
          <div className="flex items-center justify-between mt-6 p-4 rounded-lg" style={{ backgroundColor: 'var(--dietary-option-bg)' }}>
            <div
              className="w-8 h-8 rounded-lg"
              style={{ backgroundColor: 'var(--color-bg-tertiary)' }}
            ></div>
            <div className="text-center flex-1">
              <div
                className="h-6 w-32 rounded mx-auto mb-2"
                style={{ backgroundColor: 'var(--color-bg-tertiary)' }}
              ></div>
              <div
                className="h-4 w-16 rounded mx-auto"
                style={{ backgroundColor: 'var(--color-bg-tertiary)' }}
              ></div>
            </div>
            <div
              className="w-8 h-8 rounded-lg"
              style={{ backgroundColor: 'var(--color-bg-tertiary)' }}
            ></div>
          </div>
        </div>

        {/* Nutrition summary cards skeleton */}
        <div className="grid grid-cols-1 md:grid-cols-2 lg:grid-cols-4 gap-4">
          {[...Array(4)].map((_, index) => (
            <div key={index} className="nh-card p-4">
              <div
                className="h-4 w-24 rounded mb-3"
                style={{ backgroundColor: 'var(--color-bg-tertiary)' }}
              ></div>
              <div
                className="h-8 w-20 rounded mb-2"
                style={{ backgroundColor: 'var(--color-bg-tertiary)' }}
              ></div>
              <div className="w-full rounded-full h-2 mb-2" style={{ backgroundColor: 'var(--forum-search-border)' }}>
                <div
                  className="h-2 rounded-full"
                  style={{ 
                    width: '60%',
                    backgroundColor: 'var(--color-bg-tertiary)'
                  }}
                ></div>
              </div>
              <div
                className="h-3 w-16 rounded"
                style={{ backgroundColor: 'var(--color-bg-tertiary)' }}
              ></div>
            </div>
          ))}
        </div>

        {/* Meals section skeleton */}
        <div>
          <div className="flex items-center gap-2 mb-4">
            <div
              className="w-7 h-7 rounded"
              style={{ backgroundColor: 'var(--color-bg-tertiary)' }}
            ></div>
            <div
              className="h-6 w-32 rounded"
              style={{ backgroundColor: 'var(--color-bg-tertiary)' }}
            ></div>
          </div>

          <div className="space-y-4">
            {[...Array(4)].map((_, index) => (
              <div key={index} className="nh-card p-4">
                <div className="flex items-center justify-between mb-3">
                  <div
                    className="h-5 w-24 rounded"
                    style={{ backgroundColor: 'var(--color-bg-tertiary)' }}
                  ></div>
                  <div
                    className="h-8 w-24 rounded-lg"
                    style={{ backgroundColor: 'var(--color-bg-tertiary)' }}
                  ></div>
                </div>
                <div className="space-y-2">
                  {[...Array(2)].map((_, i) => (
                    <div key={i} className="flex items-center justify-between p-2 rounded">
                      <div className="flex items-center gap-3 flex-1">
                        <div
                          className="w-12 h-12 rounded"
                          style={{ backgroundColor: 'var(--color-bg-tertiary)' }}
                        ></div>
                        <div className="flex-1 space-y-2">
                          <div
                            className="h-4 w-3/4 rounded"
                            style={{ backgroundColor: 'var(--color-bg-tertiary)' }}
                          ></div>
                          <div
                            className="h-3 w-1/2 rounded"
                            style={{ backgroundColor: 'var(--color-bg-tertiary)' }}
                          ></div>
                        </div>
                      </div>
                      <div
                        className="h-4 w-16 rounded"
                        style={{ backgroundColor: 'var(--color-bg-tertiary)' }}
                      ></div>
                    </div>
                  ))}
                </div>
              </div>
            ))}
          </div>
        </div>
      </div>
    );
  }

  if (error) {
    return <div className="p-8 text-center text-red-500">{error}</div>;
  }

  if (metricsMissing) {
    return (
      <div className="nh-card text-center p-12">
        <div className="w-16 h-16 rounded-full flex items-center justify-center mx-auto mb-6" style={{ backgroundColor: 'var(--color-primary-light)' }}>
          <ChartLine size={32} className="text-primary" weight="fill" />
        </div>
        <h3 className="nh-subtitle mb-3 text-xl">{t('nutrition.setupNutritionTracking')}</h3>
        <p className="nh-text mb-8 max-w-md mx-auto opacity-80">
          {t('nutrition.setupNutritionTrackingDesc')}
        </p>
        <Link
          to="/profile"
          className="nh-button nh-button-primary inline-flex items-center gap-2 px-6 py-3 text-base"
        >
          <PencilSimple size={20} weight="bold" />
          {t('nutrition.setUpMyMetrics')}
        </Link>
      </div>
    );
  }

  return (
    <div className="space-y-6">
      {/* Header with Date Navigation */}
      <div className="nh-card">
        <div className="flex items-center justify-between">
          <div className="flex items-center gap-4">
            <CalendarBlank size={32} weight="fill" className="text-primary" />
            <div>
              <h2 className="nh-subtitle">{t('nutrition.tracking')}</h2>
              <p className="text-sm nh-text opacity-70">
                {t('nutrition.trackYourDailyFood')}
              </p>
            </div>
          </div>

          {/* View Mode Toggle */}
          <div className="flex items-center gap-2">
            <button
              onClick={() => setViewMode('daily')}
              className="px-4 py-2 rounded-lg text-sm font-medium transition-all cursor-pointer"
              style={{
                backgroundColor: viewMode === 'daily' ? 'var(--color-primary)' : 'var(--color-bg-tertiary)',
                color: viewMode === 'daily' ? 'white' : 'var(--color-light)'
              }}
              >
              {t('nutrition.daily')}
            </button>
            <button
              onClick={() => setViewMode('weekly')}
              className="px-4 py-2 rounded-lg text-sm font-medium transition-all cursor-pointer"
              style={{
                backgroundColor: viewMode === 'weekly' ? 'var(--color-primary)' : 'var(--color-bg-tertiary)',
                color: viewMode === 'weekly' ? 'white' : 'var(--color-light)'
              }}
            >
              {t('nutrition.weekly')}
            </button>
            {/* Reset icon - show if viewing a different day/week than current */}
            {(() => {
              const today = new Date();
              today.setHours(0, 0, 0, 0);

              if (viewMode === 'daily') {
                // Show reset icon if not viewing today
                const selectedDateNormalized = new Date(selectedDate);
                selectedDateNormalized.setHours(0, 0, 0, 0);
                if (selectedDateNormalized.getTime() !== today.getTime()) {
                  return (
                    <button
                      onClick={() => {
                        setSelectedDate(normalizeToMidnight(new Date()));
                      }}
                      className="p-2 rounded-lg transition-colors"
                      style={{
                        backgroundColor: 'var(--color-bg-tertiary)',
                        color: 'var(--color-light)'
                      }}
                      onMouseEnter={(e) => {
                        e.currentTarget.style.backgroundColor = 'var(--color-bg-secondary)';
                      }}
                      onMouseLeave={(e) => {
                        e.currentTarget.style.backgroundColor = 'var(--color-bg-tertiary)';
                      }}
                      title={t('nutrition.resetToToday')}
                    >
                      <ArrowClockwise size={20} weight="bold" />
                    </button>
                  );
                }
              } else {
                // Weekly view - show reset icon if not viewing current week
                const getMondayOfWeek = (date: Date) => {
                  const d = new Date(date);
                  const day = d.getDay();
                  const diff = d.getDate() - day + (day === 0 ? -6 : 1);
                  return new Date(d.setDate(diff));
                };

                const selectedMonday = getMondayOfWeek(new Date(selectedDate));
                const todayMonday = getMondayOfWeek(today);

                selectedMonday.setHours(0, 0, 0, 0);
                todayMonday.setHours(0, 0, 0, 0);

                if (selectedMonday.getTime() !== todayMonday.getTime()) {
                  return (
                    <button
                      onClick={() => {
                        setSelectedDate(normalizeToMidnight(new Date()));
                      }}
                      className="p-2 rounded-lg transition-colors"
                      style={{
                        backgroundColor: 'var(--color-bg-tertiary)',
                        color: 'var(--color-light)'
                      }}
                      onMouseEnter={(e) => {
                        e.currentTarget.style.backgroundColor = 'var(--color-bg-secondary)';
                      }}
                      onMouseLeave={(e) => {
                        e.currentTarget.style.backgroundColor = 'var(--color-bg-tertiary)';
                      }}
                      title={t('nutrition.resetToCurrentWeek')}
                    >
                      <ArrowClockwise size={20} weight="bold" />
                    </button>
                  );
                }
              }
              return null;
            })()}
          </div>
        </div>

        {/* Date Selector */}
        <div className="flex items-center justify-between mt-6 p-4 rounded-lg" style={{ backgroundColor: 'var(--dietary-option-bg)' }}>
          <button
            onClick={() => changeDate(-1)}
            className="p-2 rounded-lg transition-colors"
            onMouseEnter={(e) => e.currentTarget.style.backgroundColor = 'var(--dietary-option-hover-bg)'}
            onMouseLeave={(e) => e.currentTarget.style.backgroundColor = 'transparent'}
          >
            <CaretLeft size={24} weight="bold" />
          </button>

          <div className="text-center flex-1">
            {viewMode === 'daily' ? (
              <>
                <p className="text-xl font-bold text-primary">{formatDate(selectedDate)}</p>
                {isToday && (
                  <span className="text-xs px-2 py-1 rounded mt-1 inline-block" style={{
                    backgroundColor: 'var(--color-success)',
                    color: 'white'
                  }}>
                    {t('nutrition.today')}
                  </span>
                )}
              </>
            ) : (
              <div>
                {(() => {
                  const getMondayOfWeek = (date: Date) => {
                    const d = new Date(date);
                    const day = d.getDay();
                    const diff = d.getDate() - day + (day === 0 ? -6 : 1); // Adjust when day is Sunday
                    return new Date(d.setDate(diff));
                  };
                  const monday = getMondayOfWeek(new Date(selectedDate));
                  const sunday = new Date(monday);
                  sunday.setDate(monday.getDate() + 6);
                  return (
                    <div>
                      <p className="text-lg font-bold text-primary">
                        {monday.toLocaleDateString(currentLanguage, { month: 'short', day: 'numeric' })} - {sunday.toLocaleDateString(currentLanguage, { month: 'short', day: 'numeric', year: 'numeric' })}
                      </p>
                    </div>
                  );
                })()}
              </div>
            )}
          </div>

          <button
            onClick={() => changeDate(1)}
            disabled={isToday && viewMode === 'daily'}
            className={`p-2 rounded-lg transition-colors ${isToday && viewMode === 'daily'
              ? 'opacity-30 cursor-not-allowed'
              : ''
              }`}
          >
            <CaretRight size={24} weight="bold" />
          </button>
        </div>
      </div>

<<<<<<< HEAD
      {/* What If Mode Progress Bars */}
      {whatIfState.isActive && targets && (
        <div className="nh-card border-2 border-dashed" style={{ borderColor: 'var(--whatif-border)' }}>
          <div className="flex items-center gap-2 mb-4">
            <span 
              className="px-3 py-1 rounded-full text-sm font-medium"
              style={{ 
                backgroundColor: 'var(--whatif-active-bg)',
                color: 'var(--whatif-active-text)'
              }}
            >
              {t('nutrition.whatIfMode')}
            </span>
            <span className="text-sm nh-text opacity-70">
              {t('nutrition.whatIfModeDesc')}
            </span>
          </div>
          
          <div className="grid grid-cols-1 md:grid-cols-2 gap-3">
            <WhatIfProgressBar
              label={t('food.calories')}
              current={todayLog?.total_calories || 0}
              planned={whatIfTotals.calories}
              target={targets.calories}
              unit={` ${t('food.kcal')}`}
              color="#f97316"
            />
            <WhatIfProgressBar
              label={t('food.protein')}
              current={todayLog?.total_protein || 0}
              planned={whatIfTotals.protein}
              target={targets.protein}
              unit="g"
              color="#3b82f6"
            />
            <WhatIfProgressBar
              label={t('food.carbs')}
              current={todayLog?.total_carbohydrates || 0}
              planned={whatIfTotals.carbs}
              target={targets.carbohydrates}
              unit="g"
              color="#22c55e"
            />
            <WhatIfProgressBar
              label={t('food.fat')}
              current={todayLog?.total_fat || 0}
              planned={whatIfTotals.fat}
              target={targets.fat}
              unit="g"
              color="#eab308"
            />
          </div>
          
          {/* Micronutrients Section */}
          <WhatIfMicronutrients
            currentMicronutrients={todayLog?.micronutrients_summary || {}}
            plannedMicronutrients={whatIfTotals.micronutrients}
            targets={targets}
          />
        </div>
      )}

      {/* What If Planned Entries */}
      {whatIfState.isActive && whatIfState.entries.length > 0 && (
        <div className="nh-card border-2 border-dashed" style={{ borderColor: 'var(--whatif-border)' }}>
          <div className="flex items-center justify-between mb-4">
            <h3 className="nh-subtitle" style={{ color: 'var(--whatif-text)' }}>
              {t('nutrition.plannedItems')} ({whatIfState.entries.length})
            </h3>
            <button
              onClick={() => dispatchWhatIf({ type: 'CLEAR_ENTRIES' })}
              className="text-sm px-3 py-1 rounded-lg transition-colors"
              style={{ 
                backgroundColor: 'var(--color-bg-tertiary)',
                color: 'var(--color-error)'
              }}
            >
              {t('nutrition.clearAll')}
            </button>
          </div>
          
          <div className="space-y-2">
            {whatIfState.entries.map(entry => (
              <WhatIfFoodEntry
                key={entry.id}
                entry={entry}
                onConfirm={handleWhatIfConfirmEntry}
                onDelete={handleWhatIfDeleteEntry}
              />
            ))}
          </div>
        </div>
      )}
=======
>>>>>>> 5cd45b29

      {/* Meals Section (Daily View) */}
      {viewMode === 'daily' && (
        <div>
          <div className="flex items-center gap-2 mb-4">
            <ForkKnife size={28} weight="fill" className="text-primary" />
            <h3 className="nh-subtitle">{t('nutrition.todaysMeals')}</h3>
          </div>

          <div className="space-y-4">
            {renderMealSection('breakfast', breakfastEntries)}
            {renderMealSection('lunch', lunchEntries)}
            {renderMealSection('dinner', dinnerEntries)}
            {renderMealSection('snack', snackEntries)}
          </div>
        </div>
      )}

      {/* Weekly Calendar View */}
      {viewMode === 'weekly' && targets && (() => {
        // Generate 7 days from Monday to Sunday for the week containing selectedDate
        const getMondayOfWeek = (date: Date) => {
          const d = new Date(date);
          const day = d.getDay();
          const diff = d.getDate() - day + (day === 0 ? -6 : 1); // Adjust when day is Sunday
          return new Date(d.setDate(diff));
        };

        const monday = getMondayOfWeek(new Date(selectedDate));
        const weekDays: Date[] = [];
        for (let i = 0; i < 7; i++) {
          const date = new Date(monday);
          date.setDate(monday.getDate() + i);
          weekDays.push(date);
        }

        // Helper function to normalize date strings (YYYY-MM-DD format)
        const normalizeDateStr = (date: Date | string): string => {
          if (typeof date === 'string') {
            // If it's already a string, extract just the date part (YYYY-MM-DD)
            return date.split('T')[0];
          }
          // Convert Date to YYYY-MM-DD string
          const year = date.getFullYear();
          const month = String(date.getMonth() + 1).padStart(2, '0');
          const day = String(date.getDate()).padStart(2, '0');
          return `${year}-${month}-${day}`;
        };

        // Create a map of date strings to logs for quick lookup
        const logMap = new Map<string, DailyNutritionLog>();
        // Ensure historyLogs is an array before iterating
        if (Array.isArray(historyLogs)) {
          historyLogs.forEach(log => {
            if (log.date) {
              const normalizedDate = normalizeDateStr(log.date);
              logMap.set(normalizedDate, log);
            }
          });
        }
        // Also include todayLog if it exists, is actually for today, and is in the current week
        if (todayLog && todayLog.date) {
          const todayLogDateStr = normalizeDateStr(todayLog.date);
          const actualToday = new Date();
          const actualTodayStr = normalizeDateStr(actualToday);

          // Only use todayLog if it's actually for today (not selectedDate from daily view)
          if (todayLogDateStr === actualTodayStr) {
            // Check if today is in the current week
            const todayDate = new Date(actualTodayStr);
            const weekStart = new Date(monday);
            weekStart.setHours(0, 0, 0, 0);
            const weekEnd = new Date(monday);
            weekEnd.setDate(monday.getDate() + 6);
            weekEnd.setHours(23, 59, 59, 999);
            todayDate.setHours(0, 0, 0, 0);
            if (todayDate >= weekStart && todayDate <= weekEnd) {
              logMap.set(actualTodayStr, todayLog);
            }
          }
        }

        return (
          <div className="nh-card">
            <div className="flex items-center gap-2 mb-6">
              <ChartLine size={28} weight="fill" className="text-primary" />
              <h3 className="nh-subtitle">{t('nutrition.weeklyOverview')}</h3>
            </div>

            {/* Calendar Grid - 7 days in 2 rows with equal width cards */}
            <div className="space-y-3">
              {/* First row - 4 days */}
              <div className="grid grid-cols-4 gap-3">
                {weekDays.slice(0, 4).map((date) => {
                  const dateStr = normalizeDateStr(date);
                  const log = logMap.get(dateStr);
                  const isToday = date.toDateString() === new Date().toDateString();
                  // Only highlight today in weekly view, not selectedDate
                  const isSelected = isToday;

                  const caloriePercent = log ? Math.round((log.total_calories / targets.calories) * 100) : 0;
                  const proteinPercent = log ? Math.round((log.total_protein / targets.protein) * 100) : 0;
                  const carbsPercent = log ? Math.round((log.total_carbohydrates / targets.carbohydrates) * 100) : 0;
                  const fatPercent = log ? Math.round((log.total_fat / targets.fat) * 100) : 0;

                  const getDayName = (date: Date) => {
                    return date.toLocaleDateString(currentLanguage, { weekday: 'short' });
                  };

                  const getDayNumber = (date: Date) => {
                    return date.getDate();
                  };

                  return (
                    <div
                      key={dateStr}
                      onClick={() => {
                        setSelectedDate(normalizeToMidnight(new Date(date)));
                        setViewMode('daily');
                      }}
                      className={`p-3 rounded-lg cursor-pointer transition-all border-2 ${isSelected
                        ? 'border-primary'
                        : 'border-transparent'
                        }`}
                      style={{
                        backgroundColor: isSelected
                          ? 'var(--color-primary)' + '20'
                          : 'var(--dietary-option-bg)'
                      }}
                    >
                      {/* Day Header */}
                      <div className="text-center mb-3">
                        <p className={`text-xs font-medium mb-1 ${isToday ? 'text-primary font-bold' : 'nh-text opacity-70'}`}>
                          {getDayName(date)}
                        </p>
                        <p className={`text-lg font-bold ${isToday ? 'text-primary' : 'nh-text'}`}>
                          {getDayNumber(date)}
                        </p>
                        {isToday && (
                          <span className="text-xs px-1 py-0.5 rounded mt-1 inline-block text-primary" style={{
                            backgroundColor: 'var(--color-primary)' + '20'
                          }}>
                            {t('nutrition.today')}
                          </span>
                        )}
                      </div>

                      {/* Calorie Progress */}
                      <div className="space-y-2">
                        <div>
                          <div className="flex items-center justify-between mb-1">
                            <span className="text-xs nh-text opacity-70">Cal</span>
                            <span className="text-xs font-semibold" style={{
                              color: caloriePercent > 100
                                ? 'var(--color-error)'
                                : caloriePercent >= 90
                                  ? '#f97316' // orange-500
                                  : '#f97316' // orange-500
                            }}>
                              {caloriePercent}%
                            </span>
                          </div>
                          <div className="w-full rounded-full h-1.5" style={{ backgroundColor: 'var(--forum-search-border)' }}>
                            <div
                              className="h-1.5 rounded-full transition-all"
                              style={{
                                width: `${Math.min(caloriePercent, 100)}%`,
                                backgroundColor: caloriePercent > 100
                                  ? 'var(--color-error)'
                                  : '#f97316' // orange-500
                              }}
                            />
                          </div>
                        </div>

                        {/* Protein, Carbs, Fat */}
                        <div className="space-y-1.5">
                          <div>
                            <div className="flex items-center justify-between mb-0.5">
                              <span className="text-xs nh-text opacity-60">P</span>
                              <span className="text-xs font-semibold">
                                {proteinPercent}%
                              </span>
                            </div>
                            <div className="w-full rounded-full h-1" style={{ backgroundColor: 'var(--forum-search-border)' }}>
                              <div
                                className="bg-blue-500 h-1 rounded-full transition-all"
                                style={{ width: `${Math.min(proteinPercent, 100)}%` }}
                              />
                            </div>
                          </div>
                          <div>
                            <div className="flex items-center justify-between mb-0.5">
                              <span className="text-xs nh-text opacity-60">C</span>
                              <span className="text-xs font-semibold">
                                {carbsPercent}%
                              </span>
                            </div>
                            <div className="w-full rounded-full h-1" style={{ backgroundColor: 'var(--forum-search-border)' }}>
                              <div
                                className="bg-green-500 h-1 rounded-full transition-all"
                                style={{ width: `${Math.min(carbsPercent, 100)}%` }}
                              />
                            </div>
                          </div>
                          <div>
                            <div className="flex items-center justify-between mb-0.5">
                              <span className="text-xs nh-text opacity-60">F</span>
                              <span className="text-xs font-semibold">
                                {fatPercent}%
                              </span>
                            </div>
                            <div className="w-full rounded-full h-1" style={{ backgroundColor: 'var(--forum-search-border)' }}>
                              <div
                                className="bg-yellow-500 h-1 rounded-full transition-all"
                                style={{ width: `${Math.min(fatPercent, 100)}%` }}
                              />
                            </div>
                          </div>
                        </div>


                      </div>
                    </div>
                  );
                })}
              </div>

              {/* Second row - 3 days (centered equally) */}
              <div className="flex justify-center gap-3">
                {weekDays.slice(4, 7).map((date) => {
                  const dateStr = normalizeDateStr(date);
                  const log = logMap.get(dateStr);
                  const isToday = date.toDateString() === new Date().toDateString();
                  // Only highlight today in weekly view, not selectedDate
                  const isSelected = isToday;

                  const caloriePercent = log ? Math.round((log.total_calories / targets.calories) * 100) : 0;
                  const proteinPercent = log ? Math.round((log.total_protein / targets.protein) * 100) : 0;
                  const carbsPercent = log ? Math.round((log.total_carbohydrates / targets.carbohydrates) * 100) : 0;
                  const fatPercent = log ? Math.round((log.total_fat / targets.fat) * 100) : 0;

                  const getDayName = (date: Date) => {
                    return date.toLocaleDateString(currentLanguage, { weekday: 'short' });
                  };

                  const getDayNumber = (date: Date) => {
                    return date.getDate();
                  };

                  return (
                    <div
                      key={dateStr}
                      className={`w-[calc((100%-0.75rem*3)/4)] p-3 rounded-lg cursor-pointer transition-all border-2 ${isSelected
                        ? 'border-primary'
                        : 'border-transparent'
                        }`}
                      style={{
                        backgroundColor: isSelected
                          ? 'var(--color-primary)' + '20'
                          : 'var(--dietary-option-bg)'
                      }}
                      onClick={() => {
                        setSelectedDate(normalizeToMidnight(new Date(date)));
                        setViewMode('daily');
                      }}
                    >
                      {/* Day Header */}
                      <div className="text-center mb-3">
                        <p className={`text-xs font-medium mb-1 ${isToday ? 'text-primary font-bold' : 'nh-text opacity-70'}`}>
                          {getDayName(date)}
                        </p>
                        <p className={`text-lg font-bold ${isToday ? 'text-primary' : 'nh-text'}`}>
                          {getDayNumber(date)}
                        </p>
                        {isToday && (
                          <span className="text-xs px-1 py-0.5 rounded mt-1 inline-block text-primary" style={{
                            backgroundColor: 'var(--color-primary)' + '20'
                          }}>
                            {t('nutrition.today')}
                          </span>
                        )}
                      </div>

                      {/* Calorie Progress */}
                      <div className="space-y-2">
                        <div>
                          <div className="flex items-center justify-between mb-1">
                            <span className="text-xs nh-text opacity-70">Cal</span>
                            <span className="text-xs font-semibold" style={{
                              color: caloriePercent > 100
                                ? 'var(--color-error)'
                                : caloriePercent >= 90
                                  ? '#f97316' // orange-500
                                  : '#f97316' // orange-500
                            }}>
                              {caloriePercent}%
                            </span>
                          </div>
                          <div className="w-full rounded-full h-1.5" style={{ backgroundColor: 'var(--forum-search-border)' }}>
                            <div
                              className="h-1.5 rounded-full transition-all"
                              style={{
                                width: `${Math.min(caloriePercent, 100)}%`,
                                backgroundColor: caloriePercent > 100
                                  ? 'var(--color-error)'
                                  : '#f97316' // orange-500
                              }}
                            />
                          </div>

                        </div>

                        {/* Protein, Carbs, Fat */}
                        <div className="space-y-1.5">
                          <div>
                            <div className="flex items-center justify-between mb-0.5">
                              <span className="text-xs nh-text opacity-60">P</span>
                              <span className="text-xs font-semibold">
                                {proteinPercent}%
                              </span>
                            </div>
                            <div className="w-full rounded-full h-1" style={{ backgroundColor: 'var(--forum-search-border)' }}>
                              <div
                                className="bg-blue-500 h-1 rounded-full transition-all"
                                style={{ width: `${Math.min(proteinPercent, 100)}%` }}
                              />
                            </div>
                          </div>
                          <div>
                            <div className="flex items-center justify-between mb-0.5">
                              <span className="text-xs nh-text opacity-60">C</span>
                              <span className="text-xs font-semibold">
                                {carbsPercent}%
                              </span>
                            </div>
                            <div className="w-full rounded-full h-1" style={{ backgroundColor: 'var(--forum-search-border)' }}>
                              <div
                                className="bg-green-500 h-1 rounded-full transition-all"
                                style={{ width: `${Math.min(carbsPercent, 100)}%` }}
                              />
                            </div>
                          </div>
                          <div>
                            <div className="flex items-center justify-between mb-0.5">
                              <span className="text-xs nh-text opacity-60">F</span>
                              <span className="text-xs font-semibold">
                                {fatPercent}%
                              </span>
                            </div>
                            <div className="w-full rounded-full h-1" style={{ backgroundColor: 'var(--forum-search-border)' }}>
                              <div
                                className="bg-yellow-500 h-1 rounded-full transition-all"
                                style={{ width: `${Math.min(fatPercent, 100)}%` }}
                              />
                            </div>
                          </div>
                        </div>


                      </div>
                    </div>
                  );
                })}
              </div>
            </div>
          </div>
        );
      })()}

      {/* Add Food Modal */}
      {showAddFood && (
        <FoodSelector
          open={showAddFood}
          onClose={() => setShowAddFood(false)}
          onSelect={handleFoodSelect}
        />
      )}

      {/* Serving Size Dialog */}
      <Dialog open={showServingDialog} onClose={() => {
        setShowServingDialog(false);
        setSelectedFood(null);
        setEditingEntry(null);
        setEditingFoodData(null);
      }} className="relative z-50">
        <div
          className="fixed inset-0"
          style={{ backgroundColor: 'rgba(0, 0, 0, 0.5)' }}
          aria-hidden="true"
        />

        <div className="fixed inset-0 flex items-center justify-center p-4">
          <Dialog.Panel
            className="mx-auto max-w-2xl w-full rounded-xl shadow-lg p-6"
            style={{
              backgroundColor: 'var(--color-bg-secondary)',
              border: '1px solid var(--dietary-option-border)',
              maxHeight: '90vh',
              overflowY: 'auto'
            }}
          >
            <div className="flex justify-between items-center mb-4">
              <Dialog.Title className="nh-subtitle">
                {editingEntry ? t('nutrition.editFoodEntry') : t('nutrition.setServingSize')}
              </Dialog.Title>
              <button
                onClick={() => {
                  setShowServingDialog(false);
                  setSelectedFood(null);
                  setEditingEntry(null);
                }}
                className="p-1 rounded-full transition-all"
                style={{
                  color: 'var(--color-primary)'
                }}
                onMouseEnter={(e) => {
                  e.currentTarget.style.backgroundColor = 'var(--dietary-option-hover-bg)';
                }}
                onMouseLeave={(e) => {
                  e.currentTarget.style.backgroundColor = 'transparent';
                }}
              >
                <X size={24} />
              </button>
            </div>

            {selectedFood && !editingEntry && (
              <div className="mb-4">
                <div className="flex items-center gap-3 mb-2">
                  {selectedFood.imageUrl ? (
                    <img
                      src={selectedFood.imageUrl}
                      alt={selectedFood.name}
                      className="w-12 h-12 rounded-lg object-cover"
                    />
                  ) : (
                    <div
                      className="w-12 h-12 rounded-lg flex items-center justify-center"
                      style={{ backgroundColor: 'var(--forum-search-border)' }}
                    >
                      <Hamburger size={20} weight="fill" className="opacity-50" />
                    </div>
                  )}
                  <div>
                    <p className="nh-text font-medium">{selectedFood.name}</p>
                    <p className="text-xs nh-text opacity-70">
                      {t('nutrition.kcalPerGrams', { kcal: selectedFood.caloriesPerServing, grams: selectedFood.servingSize })}
                    </p>
                  </div>
                </div>
              </div>
            )}

            {editingEntry && editingFoodData && (
              <div className="mb-4">
                <div className="flex items-center gap-3 mb-2">
                  {editingEntry.image_url ? (
                    <img
                      src={editingEntry.image_url}
                      alt={editingEntry.food_name}
                      className="w-12 h-12 rounded-lg object-cover"
                    />
                  ) : (
                    <div
                      className="w-12 h-12 rounded-lg flex items-center justify-center"
                      style={{ backgroundColor: 'var(--forum-search-border)' }}
                    >
                      <Hamburger size={20} weight="fill" className="opacity-50" />
                    </div>
                  )}
                  <div>
                    <p className="nh-text font-medium">{editingEntry.food_name}</p>
                    <p className="text-xs nh-text opacity-70">
                      {t('nutrition.kcalPerGrams', { kcal: editingFoodData.caloriesPerServing, grams: editingFoodData.servingSize })}
                    </p>
                  </div>
                </div>
              </div>
            )}

            {/* Meal Type Selector */}
            <div className="mb-4">
              <label className="block text-sm font-medium mb-2">{t('nutrition.mealType')}</label>
              <select
                value={selectedMeal}
                onChange={(e) => setSelectedMeal(e.target.value as 'breakfast' | 'lunch' | 'dinner' | 'snack')}
                className="w-full px-4 py-2 rounded-lg border focus:ring-primary focus:border-primary"
                style={{
                  backgroundColor: 'var(--color-bg-secondary)',
                  borderColor: 'var(--dietary-option-border)',
                  color: 'var(--color-text)'
                }}
              >
                <option value="breakfast">{t('nutrition.breakfast')}</option>
                <option value="lunch">{t('nutrition.lunch')}</option>
                <option value="dinner">{t('nutrition.dinner')}</option>
                <option value="snack">{t('nutrition.snack')}</option>
              </select>
            </div>

            {/* Serving Size Input */}
            <div className="mb-4">
              <label className="block text-sm font-medium mb-2">
                {t('food.servingSize')}
                {editingEntry && editingEntry.food_serving_size && servingUnit === 'g' && (
                  <span className="text-xs font-normal nh-text opacity-70 ml-2">
                    ({Math.round((typeof servingSize === 'number' ? servingSize : Number(servingSize)) / editingEntry.food_serving_size * 100) / 100} {t('nutrition.servings')})
                  </span>
                )}
                {!editingEntry && selectedFood && servingUnit === 'g' && (
                  <span className="text-xs font-normal nh-text opacity-70 ml-2">
                    ({Math.round((typeof servingSize === 'number' ? servingSize : Number(servingSize)) / selectedFood.servingSize * 100) / 100} {t('nutrition.servings')})
                  </span>
                )}
              </label>
              <div className="flex gap-2">
                <input
                  type="number"
                  step="0.01"
                  value={servingSize === '' ? '' : (typeof servingSize === 'number'
                    ? (isNaN(servingSize) ? '' : parseFloat(servingSize.toFixed(2)))
                    : (servingSize === '' ? '' : parseFloat(Number(servingSize).toFixed(2))))}
                  onChange={(e) => {
                    const value = e.target.value;
                    // Allow empty string for clearing the input
                    if (value === '') {
                      setServingSize('');
                    } else {
                      const numValue = Number(value);
                      // Only update if it's a valid number and >= 0
                      if (!isNaN(numValue) && numValue >= 0) {
                        setServingSize(numValue);
                      }
                    }
                  }}
                  onBlur={(e) => {
                    // Round to 2 decimals when user leaves the field
                    const value = e.target.value;
                    if (value !== '' && !isNaN(Number(value))) {
                      const rounded = parseFloat(Number(value).toFixed(2));
                      setServingSize(rounded);
                    }
                  }}
                  className="flex-1 px-4 py-2 rounded-lg border focus:ring-primary focus:border-primary"
                  style={{
                    backgroundColor: 'var(--color-bg-secondary)',
                    borderColor: 'var(--dietary-option-border)',
                    color: 'var(--color-text)'
                  }}
                  min="0"
                />
                <select
                  value={servingUnit}
                  onChange={async (e) => {
                    const newUnit = e.target.value;
                    const oldUnit = servingUnit;
                    const currentSize = typeof servingSize === 'string' ? Number(servingSize) : servingSize;

                    // Get the food's serving size
                    let foodServingSize = 100; // Default fallback
                    if (editingEntry) {
                      foodServingSize = editingEntry.food_serving_size || editingFoodData?.servingSize || 100;
                    } else if (selectedFood) {
                      foodServingSize = selectedFood.servingSize;
                    }

                    // Convert the current value based on unit change
                    if (oldUnit === 'g' && newUnit === 'serving') {
                      // Convert grams to servings: currentGrams / servingSize
                      setServingSize(currentSize / foodServingSize);
                    } else if (oldUnit === 'serving' && newUnit === 'g') {
                      // Convert servings to grams: currentServings * servingSize
                      setServingSize(currentSize * foodServingSize);
                    }

                    setServingUnit(newUnit);
                  }}
                  className="px-4 py-2 rounded-lg border focus:ring-primary focus:border-primary min-w-[140px]"
                  style={{
                    backgroundColor: 'var(--color-bg-secondary)',
                    borderColor: 'var(--dietary-option-border)',
                    color: 'var(--color-text)',
                    appearance: 'auto'
                  }}
                >
<<<<<<< HEAD
                  <option value="g">{t('nutrition.gramsG')}</option>
                  <option value="serving">{t('nutrition.serving')}</option>
=======
                  <option value="serving">serving</option>
                  <option value="g">grams (g)</option>
>>>>>>> 5cd45b29
                </select>
              </div>
            </div>

            {/* Calculated Nutrition (for edit entries) */}
            {editingEntry && editingFoodData && (() => {
              const numServingSize = typeof servingSize === 'string' ? (servingSize === '' ? 0 : Number(servingSize)) : servingSize;
              const calculateNutrition = (valuePer100g: number) => {
                if (numServingSize <= 0 || isNaN(numServingSize)) {
                  return 0;
                }
                if (servingUnit === 'serving') {
                  // Convert servings to grams first, then calculate
                  const foodServingSize = editingEntry.food_serving_size || editingFoodData?.servingSize || 100;
                  const grams = numServingSize * foodServingSize;
                  return (valuePer100g / 100) * grams;
                } else {
                  // All nutrients are per 100g, so convert: (value per 100g / 100) * entered grams
                  return (valuePer100g / 100) * numServingSize;
                }
              };

              // Calculate total grams
              const totalGrams = servingUnit === 'g'
                ? numServingSize
                : numServingSize * (editingEntry.food_serving_size || editingFoodData?.servingSize || 100);

              return (
                <div className="mb-4 p-3 rounded-lg" style={{ backgroundColor: 'var(--dietary-option-bg)' }}>
                  <p className="text-xs nh-text opacity-70 mb-2">{t('nutrition.gramsOfFood', { grams: Math.round(totalGrams), foodName: editingEntry.food_name })}</p>
                  <div className="grid grid-cols-4 gap-2 text-xs text-center">
                    <div>
                      <p className="nh-text opacity-70">{t('food.calories')}</p>
                      <p className="font-semibold">
                        {Math.round(calculateNutrition(editingFoodData.caloriesPerServing))}
                      </p>
                    </div>
                    <div>
                      <p className="nh-text opacity-70">{t('food.protein')}</p>
                      <p className="font-semibold">
                        {Math.round(calculateNutrition(editingFoodData.proteinContent))}g
                      </p>
                    </div>
                    <div>
                      <p className="nh-text opacity-70">{t('food.carbs')}</p>
                      <p className="font-semibold">
                        {Math.round(calculateNutrition(editingFoodData.carbohydrateContent))}g
                      </p>
                    </div>
                    <div>
                      <p className="nh-text opacity-70">{t('food.fat')}</p>
                      <p className="font-semibold">
                        {Math.round(calculateNutrition(editingFoodData.fatContent))}g
                      </p>
                    </div>
                  </div>
                </div>
              );
            })()}

            {/* Calculated Nutrition (for new entries) */}
            {selectedFood && !editingEntry && (() => {
              // Calculate nutrition based on unit type
              // All nutrients are per 100g
              // If unit is "serving": convert to grams first, then calculate
              // If unit is "g": nutrition = (valuePer100g / 100) * enteredGrams
              const numServingSize = typeof servingSize === 'string' ? (servingSize === '' ? 0 : Number(servingSize)) : servingSize;
              const calculateNutrition = (valuePer100g: number) => {
                if (numServingSize <= 0 || isNaN(numServingSize)) {
                  return 0;
                }
                if (servingUnit === 'serving') {
                  // Convert servings to grams first, then calculate
                  const grams = numServingSize * selectedFood.servingSize;
                  return (valuePer100g / 100) * grams;
                } else {
                  // All nutrients are per 100g, so convert: (value per 100g / 100) * entered grams
                  return (valuePer100g / 100) * numServingSize;
                }
              };

              // Calculate total grams
              const totalGrams = servingUnit === 'g'
                ? numServingSize
                : numServingSize * selectedFood.servingSize;

              return (
                <div className="mb-4 p-3 rounded-lg" style={{ backgroundColor: 'var(--dietary-option-bg)' }}>
                  <p className="text-xs nh-text opacity-70 mb-2">{t('nutrition.gramsOfFood', { grams: Math.round(totalGrams), foodName: selectedFood.name })}</p>
                  <div className="grid grid-cols-4 gap-2 text-xs text-center">
                    <div>
                      <p className="nh-text opacity-70">{t('food.calories')}</p>
                      <p className="font-semibold">
                        {Math.round(calculateNutrition(selectedFood.caloriesPerServing))}
                      </p>
                    </div>
                    <div>
                      <p className="nh-text opacity-70">{t('food.protein')}</p>
                      <p className="font-semibold">
                        {Math.round(calculateNutrition(selectedFood.proteinContent))}g
                      </p>
                    </div>
                    <div>
                      <p className="nh-text opacity-70">{t('food.carbs')}</p>
                      <p className="font-semibold">
                        {Math.round(calculateNutrition(selectedFood.carbohydrateContent))}g
                      </p>
                    </div>
                    <div>
                      <p className="nh-text opacity-70">{t('food.fat')}</p>
                      <p className="font-semibold">
                        {Math.round(calculateNutrition(selectedFood.fatContent))}g
                      </p>
                    </div>
                  </div>
                </div>
              );
            })()}

            {/* Actions */}
            <div className="flex gap-2">
              <button
                type="button"
                onClick={() => {
                  setShowServingDialog(false);
                  setSelectedFood(null);
                  setEditingEntry(null);
                  setEditingFoodData(null);
                }}
                className="px-4 py-2 rounded-lg border transition-colors"
                style={{
                  borderColor: 'var(--dietary-option-border)',
                  color: 'var(--color-text)'
                }}
                onMouseEnter={(e) => {
                  e.currentTarget.style.backgroundColor = 'var(--dietary-option-hover-bg)';
                }}
                onMouseLeave={(e) => {
                  e.currentTarget.style.backgroundColor = 'transparent';
                }}
              >
                {t('common.cancel')}
              </button>
              {/* Plan button - only shown for new entries, not editing */}
              {!editingEntry && (
                <button
                  type="button"
                  onClick={handlePlanFood}
                  className="flex-1 px-4 py-2 rounded-lg flex items-center justify-center gap-2 transition-colors font-medium"
                  style={{
                    backgroundColor: '#8b5cf6',
                    color: 'white',
                  }}
                  onMouseEnter={(e) => {
                    e.currentTarget.style.backgroundColor = '#7c3aed';
                  }}
                  onMouseLeave={(e) => {
                    e.currentTarget.style.backgroundColor = '#8b5cf6';
                  }}
                  disabled={loading}
                >
                  <CalendarPlus size={18} weight="bold" />
                  Plan
                </button>
              )}
              <button
                type="button"
                onClick={editingEntry ? handleUpdateEntry : handleConfirmServing}
                className="flex-1 nh-button nh-button-primary"
                disabled={loading}
              >
                {loading ? t('nutrition.saving') : editingEntry ? t('common.update') : t('nutrition.addToLog')}
              </button>
            </div>
          </Dialog.Panel>
        </div>
      </Dialog>
    </div>
  );
};

export default NutritionTracking;
<|MERGE_RESOLUTION|>--- conflicted
+++ resolved
@@ -22,24 +22,8 @@
 import { Dialog } from '@headlessui/react';
 import FoodSelector from './FoodSelector';
 import { apiClient, Food } from '../lib/apiClient';
-<<<<<<< HEAD
-import { DailyNutritionLog, NutritionTargets, FoodLogEntry } from '../types/nutrition';
+import { DailyNutritionLog, NutritionTargets, FoodLogEntry, PlannedFoodEntry } from '../types/nutrition';
 import { useLanguage } from '../context/LanguageContext';
-import { 
-  WhatIfEntry, 
-  whatIfReducer, 
-  initialWhatIfState, 
-  calculateWhatIfTotals,
-  generateWhatIfId 
-} from '../types/whatif';
-import WhatIfModeToggle from './WhatIfModeToggle';
-import WhatIfExitDialog from './WhatIfExitDialog';
-import WhatIfFoodEntry from './WhatIfFoodEntry';
-import WhatIfProgressBar from './WhatIfProgressBar';
-import WhatIfMicronutrients from './WhatIfMicronutrients';
-=======
-import { DailyNutritionLog, NutritionTargets, FoodLogEntry, PlannedFoodEntry } from '../types/nutrition';
->>>>>>> 5cd45b29
 
 interface NutritionTrackingProps {
   onDateChange?: (date: Date) => void;
@@ -47,6 +31,7 @@
 }
 
 const NutritionTracking = ({ onDateChange, onDataChange }: NutritionTrackingProps = {}) => {
+  // eslint-disable-next-line @typescript-eslint/no-unused-vars
   const { t, currentLanguage } = useLanguage();
   // Helper function to normalize date to midnight local time (avoids timezone issues)
   const normalizeToMidnight = (date: Date): Date => {
@@ -226,7 +211,7 @@
       } else {
         // In daily view, fetch the daily log for selectedDate
         const dateStr = formatDateString(selectedDate);
-        
+
         // Fetch daily log and full targets in parallel for efficiency
         const [log, fullTargets] = await Promise.all([
           apiClient.getDailyLog(dateStr),
@@ -355,7 +340,7 @@
     // Validate serving size
     const numServingSize = typeof servingSize === 'string' ? Number(servingSize) : servingSize;
     if (!numServingSize || numServingSize <= 0) {
-      alert(t('nutrition.pleaseEnterValidServing'));
+      alert('Please enter a valid serving size');
       return;
     }
 
@@ -374,7 +359,7 @@
 
     // Validate multiplier doesn't exceed backend max_digits=10, decimal_places=6 (max: 9999.999999)
     if (multiplier > 9999.999999) {
-      alert(t('nutrition.servingSizeTooLarge'));
+      alert(`Serving size is too large. The maximum allowed multiplier is 9999.999999. Please reduce the amount.`);
       return;
     }
 
@@ -463,11 +448,7 @@
         err?.data?.error ||
         err?.data?.detail ||
         err?.message ||
-<<<<<<< HEAD
-        t('nutrition.failedToAddFood');
-=======
         'Failed to plan food entry';
->>>>>>> 5cd45b29
       alert(errorMessage);
     } finally {
       setLoading(false);
@@ -536,14 +517,14 @@
 
       // Validate multiplier is a valid number
       if (isNaN(multiplier) || !isFinite(multiplier)) {
-        alert(t('nutrition.invalidServingCalculation'));
+        alert('Invalid serving size calculation. Please check your input.');
         setLoading(false);
         return;
       }
 
       // Validate multiplier doesn't exceed backend max_digits=10, decimal_places=6 (max: 9999.999999)
       if (multiplier > 9999.999999) {
-        alert(t('nutrition.servingSizeTooLarge'));
+        alert(`Serving size is too large. The maximum allowed multiplier is 9999.999999. Please reduce the amount.`);
         setLoading(false);
         return;
       }
@@ -586,7 +567,7 @@
         err?.data?.error ||
         err?.data?.detail ||
         err?.message ||
-        t('nutrition.failedToUpdateEntry');
+        'Failed to update entry';
       alert(errorMessage);
     } finally {
       setLoading(false);
@@ -594,7 +575,7 @@
   };
 
   const handleDeleteEntry = async (id: number) => {
-    if (!confirm(t('nutrition.areYouSureDelete'))) return;
+    if (!confirm('Are you sure you want to delete this entry?')) return;
     try {
       setLoading(true);
       await apiClient.deleteFoodEntry(id);
@@ -606,7 +587,7 @@
       }
     } catch (err: any) {
       console.error('Error deleting entry:', err);
-      const errorMessage = err?.data?.error || err?.data?.detail || err?.message || t('nutrition.failedToDeleteEntry');
+      const errorMessage = err?.data?.error || err?.data?.detail || err?.message || 'Failed to delete entry';
       alert(errorMessage);
       // Still try to refresh data even if delete failed, in case the entry was partially deleted
       try {
@@ -622,38 +603,6 @@
   // Planned entry handlers
   const handleConfirmPlannedEntry = async (id: number) => {
     try {
-<<<<<<< HEAD
-      // Create meal plan from what-if entries
-      const meals = whatIfState.entries
-        .filter(e => e.isPlanned)
-        .map(entry => ({
-          food_id: entry.food_id,
-          serving_size: entry.serving_size,
-          meal_type: entry.meal_type,
-        }));
-
-      if (meals.length === 0) {
-        alert(t('nutrition.noPlannedItemsToSave'));
-        return;
-      }
-
-      const mealPlanData = {
-        name: `What If Plan - ${new Date().toLocaleDateString(currentLanguage)}`,
-        meals,
-      };
-
-      await apiClient.createMealPlan(mealPlanData);
-      
-      // Deactivate What If mode but keep entries visible as "planned"
-      // The entries will be shown as faded in the UI
-      dispatchWhatIf({ type: 'DEACTIVATE' });
-      setShowWhatIfExitDialog(false);
-      
-      alert(t('nutrition.mealPlanSavedSuccess'));
-    } catch (err: any) {
-      console.error('Error saving meal plan:', err);
-      alert(err?.data?.detail || t('nutrition.failedToSaveMealPlan'));
-=======
       setLoading(true);
 
       // Convert planned entry to actual log entry via API
@@ -667,7 +616,6 @@
     } catch (err: any) {
       console.error('Error confirming planned entry:', err);
       alert(err?.data?.detail || err?.data?.error || 'Failed to log planned food');
->>>>>>> 5cd45b29
     } finally {
       setLoading(false);
     }
@@ -684,13 +632,8 @@
         onDataChange();
       }
     } catch (err: any) {
-<<<<<<< HEAD
-      console.error('Error confirming entry:', err);
-      alert(err?.data?.detail || t('nutrition.failedToConfirmEntry'));
-=======
       console.error('Error deleting planned entry:', err);
       alert(err?.data?.detail || err?.data?.error || 'Failed to delete planned food');
->>>>>>> 5cd45b29
     } finally {
       setLoading(false);
     }
@@ -739,7 +682,7 @@
   };
 
   const formatDate = (date: Date) => {
-    return date.toLocaleDateString(currentLanguage, {
+    return date.toLocaleDateString('en-US', {
       weekday: 'short',
       year: 'numeric',
       month: 'short',
@@ -784,16 +727,12 @@
               {getMealIcon(mealType)}
             </div>
             <div>
-              <h3 className="font-semibold text-lg capitalize">{t(`nutrition.${mealType}`)}</h3>
+              <h3 className="font-semibold text-lg capitalize">{mealType}</h3>
               <p className="text-xs nh-text opacity-70">
-<<<<<<< HEAD
-                {Math.round(totals.calories)} {t('food.kcal')} • {entries.length} {t('nutrition.items')}
-=======
                 {Math.round(totals.calories)} kcal • {entries.length} items
                 {plannedEntries.length > 0 && (
                   <span style={{ color: '#8b5cf6' }}> • {plannedEntries.length} planned</span>
                 )}
->>>>>>> 5cd45b29
               </p>
             </div>
           </div>
@@ -804,7 +743,7 @@
             style={{ padding: '0.5rem 1rem', display: 'flex' }}
           >
             <Plus size={18} weight="bold" />
-            <span>{t('nutrition.addFood')}</span>
+            <span>Add Food</span>
           </button>
         </div>
 
@@ -872,7 +811,7 @@
                     className="p-2 rounded transition-colors"
                     onMouseEnter={(e) => e.currentTarget.style.backgroundColor = 'var(--dietary-option-hover-bg)'}
                     onMouseLeave={(e) => e.currentTarget.style.backgroundColor = 'transparent'}
-                    title={t('common.edit')}
+                    title="Edit"
                     onClick={(e) => {
                       e.preventDefault();
                       e.stopPropagation();
@@ -886,7 +825,7 @@
                     className="p-2 rounded transition-colors text-red-600"
                     onMouseEnter={(e) => e.currentTarget.style.backgroundColor = 'rgba(220, 38, 38, 0.1)'}
                     onMouseLeave={(e) => e.currentTarget.style.backgroundColor = 'transparent'}
-                    title={t('common.delete')}
+                    title="Delete"
                     onClick={(e) => {
                       e.preventDefault();
                       e.stopPropagation();
@@ -903,7 +842,7 @@
         ) : plannedEntries.length === 0 ? (
           <div className="text-center py-8 nh-text opacity-50">
             <Hamburger size={48} className="mx-auto mb-2 opacity-30" />
-            <p className="text-sm">{t('nutrition.noFoodsLogged', { mealType: t(`nutrition.${mealType}`) })}</p>
+            <p className="text-sm">No foods logged for {mealType}</p>
           </div>
         ) : null}
 
@@ -913,94 +852,94 @@
             {[...plannedEntries]
               .sort((a, b) => new Date(a.planned_at).getTime() - new Date(b.planned_at).getTime())
               .map((entry) => (
-              <div
-                key={entry.id}
-                className="flex items-center gap-3 p-3 rounded-lg border-2 border-dashed transition-all"
-                style={{ 
-                  backgroundColor: 'rgba(139, 92, 246, 0.08)',
-                  borderColor: '#8b5cf6'
-                }}
-              >
-                {/* Food Image */}
-                {entry.image_url ? (
-                  <img
-                    src={entry.image_url}
-                    alt={entry.food_name}
-                    className="w-16 h-16 rounded-lg object-cover"
-                    style={{ filter: 'grayscale(20%)' }}
-                  />
-                ) : (
-                  <div
-                    className="w-16 h-16 rounded-lg flex items-center justify-center"
-                    style={{ backgroundColor: 'var(--forum-search-border)' }}
-                  >
-                    <Hamburger size={28} weight="fill" className="opacity-50" />
+                <div
+                  key={entry.id}
+                  className="flex items-center gap-3 p-3 rounded-lg border-2 border-dashed transition-all"
+                  style={{
+                    backgroundColor: 'rgba(139, 92, 246, 0.08)',
+                    borderColor: '#8b5cf6'
+                  }}
+                >
+                  {/* Food Image */}
+                  {entry.image_url ? (
+                    <img
+                      src={entry.image_url}
+                      alt={entry.food_name}
+                      className="w-16 h-16 rounded-lg object-cover"
+                      style={{ filter: 'grayscale(20%)' }}
+                    />
+                  ) : (
+                    <div
+                      className="w-16 h-16 rounded-lg flex items-center justify-center"
+                      style={{ backgroundColor: 'var(--forum-search-border)' }}
+                    >
+                      <Hamburger size={28} weight="fill" className="opacity-50" />
+                    </div>
+                  )}
+
+                  {/* Food Info */}
+                  <div className="flex-1">
+                    <div className="flex items-center gap-2">
+                      <h4 className="font-medium" style={{ color: '#7c3aed' }}>{entry.food_name}</h4>
+                      <span
+                        className="flex items-center gap-1 text-xs px-2 py-0.5 rounded-full"
+                        style={{
+                          backgroundColor: 'rgba(139, 92, 246, 0.2)',
+                          color: '#7c3aed'
+                        }}
+                      >
+                        <Clock size={12} weight="fill" />
+                        Planned
+                      </span>
+                    </div>
+                    <p className="text-xs nh-text opacity-70">
+                      {(() => {
+                        const servingSizeNum = Number(entry.serving_size);
+                        const foodServingSize = Number(entry.food_serving_size) || 100;
+                        if (entry.serving_unit === 'g') {
+                          const grams = servingSizeNum * foodServingSize;
+                          return `${Math.round(grams)}g`;
+                        }
+                        return `${servingSizeNum.toFixed(2)} ${entry.serving_unit}${servingSizeNum === 1 ? '' : 's'}`;
+                      })()}
+                    </p>
                   </div>
-                )}
-
-                {/* Food Info */}
-                <div className="flex-1">
-                  <div className="flex items-center gap-2">
-                    <h4 className="font-medium" style={{ color: '#7c3aed' }}>{entry.food_name}</h4>
-                    <span 
-                      className="flex items-center gap-1 text-xs px-2 py-0.5 rounded-full"
-                      style={{ 
-                        backgroundColor: 'rgba(139, 92, 246, 0.2)',
-                        color: '#7c3aed'
+
+                  {/* Nutrition Info */}
+                  <div className="text-right">
+                    <p className="font-semibold" style={{ color: '#7c3aed' }}>{Math.round(Number(entry.calories))} kcal</p>
+                    <p className="text-xs nh-text opacity-70">
+                      P: {Number(entry.protein).toFixed(1)}g • C: {Number(entry.carbohydrates).toFixed(1)}g • F: {Number(entry.fat).toFixed(1)}g
+                    </p>
+                  </div>
+
+                  {/* Actions */}
+                  <div className="flex gap-1">
+                    <button
+                      type="button"
+                      onClick={() => handleConfirmPlannedEntry(entry.id)}
+                      className="p-2 rounded transition-colors"
+                      style={{
+                        backgroundColor: 'var(--color-success)',
+                        color: 'white'
                       }}
+                      title="Log this food"
                     >
-                      <Clock size={12} weight="fill" />
-                      Planned
-                    </span>
+                      <Check size={18} weight="bold" />
+                    </button>
+                    <button
+                      type="button"
+                      onClick={() => handleDeletePlannedEntry(entry.id)}
+                      className="p-2 rounded transition-colors text-red-600"
+                      onMouseEnter={(e) => e.currentTarget.style.backgroundColor = 'rgba(220, 38, 38, 0.1)'}
+                      onMouseLeave={(e) => e.currentTarget.style.backgroundColor = 'transparent'}
+                      title="Remove planned food"
+                    >
+                      <Trash size={18} />
+                    </button>
                   </div>
-                  <p className="text-xs nh-text opacity-70">
-                    {(() => {
-                      const servingSizeNum = Number(entry.serving_size);
-                      const foodServingSize = Number(entry.food_serving_size) || 100;
-                      if (entry.serving_unit === 'g') {
-                        const grams = servingSizeNum * foodServingSize;
-                        return `${Math.round(grams)}g`;
-                      }
-                      return `${servingSizeNum.toFixed(2)} ${entry.serving_unit}${servingSizeNum === 1 ? '' : 's'}`;
-                    })()}
-                  </p>
                 </div>
-
-                {/* Nutrition Info */}
-                <div className="text-right">
-                  <p className="font-semibold" style={{ color: '#7c3aed' }}>{Math.round(Number(entry.calories))} kcal</p>
-                  <p className="text-xs nh-text opacity-70">
-                    P: {Number(entry.protein).toFixed(1)}g • C: {Number(entry.carbohydrates).toFixed(1)}g • F: {Number(entry.fat).toFixed(1)}g
-                  </p>
-                </div>
-
-                {/* Actions */}
-                <div className="flex gap-1">
-                  <button
-                    type="button"
-                    onClick={() => handleConfirmPlannedEntry(entry.id)}
-                    className="p-2 rounded transition-colors"
-                    style={{ 
-                      backgroundColor: 'var(--color-success)',
-                      color: 'white'
-                    }}
-                    title="Log this food"
-                  >
-                    <Check size={18} weight="bold" />
-                  </button>
-                  <button
-                    type="button"
-                    onClick={() => handleDeletePlannedEntry(entry.id)}
-                    className="p-2 rounded transition-colors text-red-600"
-                    onMouseEnter={(e) => e.currentTarget.style.backgroundColor = 'rgba(220, 38, 38, 0.1)'}
-                    onMouseLeave={(e) => e.currentTarget.style.backgroundColor = 'transparent'}
-                    title="Remove planned food"
-                  >
-                    <Trash size={18} />
-                  </button>
-                </div>
-              </div>
-            ))}
+              ))}
           </div>
         )}
 
@@ -1010,19 +949,19 @@
             <div className="mt-4 pt-4 border-t" style={{ borderColor: 'var(--forum-search-border)' }}>
               <div className="grid grid-cols-4 gap-4 text-center text-sm">
                 <div>
-                  <p className="nh-text opacity-70">{t('food.calories')}</p>
+                  <p className="nh-text opacity-70">Calories</p>
                   <p className="font-bold">{Math.round(Number(totals.calories))}</p>
                 </div>
                 <div>
-                  <p className="nh-text opacity-70">{t('food.protein')}</p>
+                  <p className="nh-text opacity-70">Protein</p>
                   <p className="font-bold">{Number(totals.protein).toFixed(2)}g</p>
                 </div>
                 <div>
-                  <p className="nh-text opacity-70">{t('food.carbs')}</p>
+                  <p className="nh-text opacity-70">Carbs</p>
                   <p className="font-bold">{Number(totals.carbs).toFixed(2)}g</p>
                 </div>
                 <div>
-                  <p className="nh-text opacity-70">{t('food.fat')}</p>
+                  <p className="nh-text opacity-70">Fat</p>
                   <p className="font-bold">{Number(totals.fat).toFixed(2)}g</p>
                 </div>
               </div>
@@ -1066,7 +1005,7 @@
               ></div>
             </div>
           </div>
-          
+
           {/* Date selector skeleton */}
           <div className="flex items-center justify-between mt-6 p-4 rounded-lg" style={{ backgroundColor: 'var(--dietary-option-bg)' }}>
             <div
@@ -1105,7 +1044,7 @@
               <div className="w-full rounded-full h-2 mb-2" style={{ backgroundColor: 'var(--forum-search-border)' }}>
                 <div
                   className="h-2 rounded-full"
-                  style={{ 
+                  style={{
                     width: '60%',
                     backgroundColor: 'var(--color-bg-tertiary)'
                   }}
@@ -1189,16 +1128,16 @@
         <div className="w-16 h-16 rounded-full flex items-center justify-center mx-auto mb-6" style={{ backgroundColor: 'var(--color-primary-light)' }}>
           <ChartLine size={32} className="text-primary" weight="fill" />
         </div>
-        <h3 className="nh-subtitle mb-3 text-xl">{t('nutrition.setupNutritionTracking')}</h3>
+        <h3 className="nh-subtitle mb-3 text-xl">Setup Nutrition Tracking</h3>
         <p className="nh-text mb-8 max-w-md mx-auto opacity-80">
-          {t('nutrition.setupNutritionTrackingDesc')}
+          To track your nutrition and see personalized targets, we first need to know a bit about you (height, weight, age, etc.).
         </p>
         <Link
           to="/profile"
           className="nh-button nh-button-primary inline-flex items-center gap-2 px-6 py-3 text-base"
         >
           <PencilSimple size={20} weight="bold" />
-          {t('nutrition.setUpMyMetrics')}
+          Set Up My Metrics
         </Link>
       </div>
     );
@@ -1212,9 +1151,9 @@
           <div className="flex items-center gap-4">
             <CalendarBlank size={32} weight="fill" className="text-primary" />
             <div>
-              <h2 className="nh-subtitle">{t('nutrition.tracking')}</h2>
+              <h2 className="nh-subtitle">Nutrition Tracking</h2>
               <p className="text-sm nh-text opacity-70">
-                {t('nutrition.trackYourDailyFood')}
+                Track your daily food intake and nutrients
               </p>
             </div>
           </div>
@@ -1228,8 +1167,8 @@
                 backgroundColor: viewMode === 'daily' ? 'var(--color-primary)' : 'var(--color-bg-tertiary)',
                 color: viewMode === 'daily' ? 'white' : 'var(--color-light)'
               }}
-              >
-              {t('nutrition.daily')}
+            >
+              Daily
             </button>
             <button
               onClick={() => setViewMode('weekly')}
@@ -1239,7 +1178,7 @@
                 color: viewMode === 'weekly' ? 'white' : 'var(--color-light)'
               }}
             >
-              {t('nutrition.weekly')}
+              Weekly
             </button>
             {/* Reset icon - show if viewing a different day/week than current */}
             {(() => {
@@ -1267,7 +1206,7 @@
                       onMouseLeave={(e) => {
                         e.currentTarget.style.backgroundColor = 'var(--color-bg-tertiary)';
                       }}
-                      title={t('nutrition.resetToToday')}
+                      title="Reset to today"
                     >
                       <ArrowClockwise size={20} weight="bold" />
                     </button>
@@ -1305,7 +1244,7 @@
                       onMouseLeave={(e) => {
                         e.currentTarget.style.backgroundColor = 'var(--color-bg-tertiary)';
                       }}
-                      title={t('nutrition.resetToCurrentWeek')}
+                      title="Reset to current week"
                     >
                       <ArrowClockwise size={20} weight="bold" />
                     </button>
@@ -1337,7 +1276,7 @@
                     backgroundColor: 'var(--color-success)',
                     color: 'white'
                   }}>
-                    {t('nutrition.today')}
+                    Today
                   </span>
                 )}
               </>
@@ -1356,7 +1295,7 @@
                   return (
                     <div>
                       <p className="text-lg font-bold text-primary">
-                        {monday.toLocaleDateString(currentLanguage, { month: 'short', day: 'numeric' })} - {sunday.toLocaleDateString(currentLanguage, { month: 'short', day: 'numeric', year: 'numeric' })}
+                        {monday.toLocaleDateString('en-US', { month: 'short', day: 'numeric' })} - {sunday.toLocaleDateString('en-US', { month: 'short', day: 'numeric', year: 'numeric' })}
                       </p>
                     </div>
                   );
@@ -1378,109 +1317,13 @@
         </div>
       </div>
 
-<<<<<<< HEAD
-      {/* What If Mode Progress Bars */}
-      {whatIfState.isActive && targets && (
-        <div className="nh-card border-2 border-dashed" style={{ borderColor: 'var(--whatif-border)' }}>
-          <div className="flex items-center gap-2 mb-4">
-            <span 
-              className="px-3 py-1 rounded-full text-sm font-medium"
-              style={{ 
-                backgroundColor: 'var(--whatif-active-bg)',
-                color: 'var(--whatif-active-text)'
-              }}
-            >
-              {t('nutrition.whatIfMode')}
-            </span>
-            <span className="text-sm nh-text opacity-70">
-              {t('nutrition.whatIfModeDesc')}
-            </span>
-          </div>
-          
-          <div className="grid grid-cols-1 md:grid-cols-2 gap-3">
-            <WhatIfProgressBar
-              label={t('food.calories')}
-              current={todayLog?.total_calories || 0}
-              planned={whatIfTotals.calories}
-              target={targets.calories}
-              unit={` ${t('food.kcal')}`}
-              color="#f97316"
-            />
-            <WhatIfProgressBar
-              label={t('food.protein')}
-              current={todayLog?.total_protein || 0}
-              planned={whatIfTotals.protein}
-              target={targets.protein}
-              unit="g"
-              color="#3b82f6"
-            />
-            <WhatIfProgressBar
-              label={t('food.carbs')}
-              current={todayLog?.total_carbohydrates || 0}
-              planned={whatIfTotals.carbs}
-              target={targets.carbohydrates}
-              unit="g"
-              color="#22c55e"
-            />
-            <WhatIfProgressBar
-              label={t('food.fat')}
-              current={todayLog?.total_fat || 0}
-              planned={whatIfTotals.fat}
-              target={targets.fat}
-              unit="g"
-              color="#eab308"
-            />
-          </div>
-          
-          {/* Micronutrients Section */}
-          <WhatIfMicronutrients
-            currentMicronutrients={todayLog?.micronutrients_summary || {}}
-            plannedMicronutrients={whatIfTotals.micronutrients}
-            targets={targets}
-          />
-        </div>
-      )}
-
-      {/* What If Planned Entries */}
-      {whatIfState.isActive && whatIfState.entries.length > 0 && (
-        <div className="nh-card border-2 border-dashed" style={{ borderColor: 'var(--whatif-border)' }}>
-          <div className="flex items-center justify-between mb-4">
-            <h3 className="nh-subtitle" style={{ color: 'var(--whatif-text)' }}>
-              {t('nutrition.plannedItems')} ({whatIfState.entries.length})
-            </h3>
-            <button
-              onClick={() => dispatchWhatIf({ type: 'CLEAR_ENTRIES' })}
-              className="text-sm px-3 py-1 rounded-lg transition-colors"
-              style={{ 
-                backgroundColor: 'var(--color-bg-tertiary)',
-                color: 'var(--color-error)'
-              }}
-            >
-              {t('nutrition.clearAll')}
-            </button>
-          </div>
-          
-          <div className="space-y-2">
-            {whatIfState.entries.map(entry => (
-              <WhatIfFoodEntry
-                key={entry.id}
-                entry={entry}
-                onConfirm={handleWhatIfConfirmEntry}
-                onDelete={handleWhatIfDeleteEntry}
-              />
-            ))}
-          </div>
-        </div>
-      )}
-=======
->>>>>>> 5cd45b29
 
       {/* Meals Section (Daily View) */}
       {viewMode === 'daily' && (
         <div>
           <div className="flex items-center gap-2 mb-4">
             <ForkKnife size={28} weight="fill" className="text-primary" />
-            <h3 className="nh-subtitle">{t('nutrition.todaysMeals')}</h3>
+            <h3 className="nh-subtitle">Today's Meals</h3>
           </div>
 
           <div className="space-y-4">
@@ -1560,7 +1403,7 @@
           <div className="nh-card">
             <div className="flex items-center gap-2 mb-6">
               <ChartLine size={28} weight="fill" className="text-primary" />
-              <h3 className="nh-subtitle">{t('nutrition.weeklyOverview')}</h3>
+              <h3 className="nh-subtitle">Weekly Overview</h3>
             </div>
 
             {/* Calendar Grid - 7 days in 2 rows with equal width cards */}
@@ -1580,7 +1423,7 @@
                   const fatPercent = log ? Math.round((log.total_fat / targets.fat) * 100) : 0;
 
                   const getDayName = (date: Date) => {
-                    return date.toLocaleDateString(currentLanguage, { weekday: 'short' });
+                    return date.toLocaleDateString('en-US', { weekday: 'short' });
                   };
 
                   const getDayNumber = (date: Date) => {
@@ -1616,7 +1459,7 @@
                           <span className="text-xs px-1 py-0.5 rounded mt-1 inline-block text-primary" style={{
                             backgroundColor: 'var(--color-primary)' + '20'
                           }}>
-                            {t('nutrition.today')}
+                            Today
                           </span>
                         )}
                       </div>
@@ -1717,7 +1560,7 @@
                   const fatPercent = log ? Math.round((log.total_fat / targets.fat) * 100) : 0;
 
                   const getDayName = (date: Date) => {
-                    return date.toLocaleDateString(currentLanguage, { weekday: 'short' });
+                    return date.toLocaleDateString('en-US', { weekday: 'short' });
                   };
 
                   const getDayNumber = (date: Date) => {
@@ -1753,7 +1596,7 @@
                           <span className="text-xs px-1 py-0.5 rounded mt-1 inline-block text-primary" style={{
                             backgroundColor: 'var(--color-primary)' + '20'
                           }}>
-                            {t('nutrition.today')}
+                            Today
                           </span>
                         )}
                       </div>
@@ -1878,7 +1721,7 @@
           >
             <div className="flex justify-between items-center mb-4">
               <Dialog.Title className="nh-subtitle">
-                {editingEntry ? t('nutrition.editFoodEntry') : t('nutrition.setServingSize')}
+                {editingEntry ? 'Edit Food Entry' : 'Set Serving Size'}
               </Dialog.Title>
               <button
                 onClick={() => {
@@ -1921,7 +1764,7 @@
                   <div>
                     <p className="nh-text font-medium">{selectedFood.name}</p>
                     <p className="text-xs nh-text opacity-70">
-                      {t('nutrition.kcalPerGrams', { kcal: selectedFood.caloriesPerServing, grams: selectedFood.servingSize })}
+                      {selectedFood.caloriesPerServing} kcal per 100g
                     </p>
                   </div>
                 </div>
@@ -1948,7 +1791,7 @@
                   <div>
                     <p className="nh-text font-medium">{editingEntry.food_name}</p>
                     <p className="text-xs nh-text opacity-70">
-                      {t('nutrition.kcalPerGrams', { kcal: editingFoodData.caloriesPerServing, grams: editingFoodData.servingSize })}
+                      {editingFoodData.caloriesPerServing} kcal per 100g
                     </p>
                   </div>
                 </div>
@@ -1957,7 +1800,7 @@
 
             {/* Meal Type Selector */}
             <div className="mb-4">
-              <label className="block text-sm font-medium mb-2">{t('nutrition.mealType')}</label>
+              <label className="block text-sm font-medium mb-2">Meal Type</label>
               <select
                 value={selectedMeal}
                 onChange={(e) => setSelectedMeal(e.target.value as 'breakfast' | 'lunch' | 'dinner' | 'snack')}
@@ -1968,27 +1811,34 @@
                   color: 'var(--color-text)'
                 }}
               >
-                <option value="breakfast">{t('nutrition.breakfast')}</option>
-                <option value="lunch">{t('nutrition.lunch')}</option>
-                <option value="dinner">{t('nutrition.dinner')}</option>
-                <option value="snack">{t('nutrition.snack')}</option>
+                <option value="breakfast">Breakfast</option>
+                <option value="lunch">Lunch</option>
+                <option value="dinner">Dinner</option>
+                <option value="snack">Snack</option>
               </select>
             </div>
 
             {/* Serving Size Input */}
             <div className="mb-4">
               <label className="block text-sm font-medium mb-2">
-                {t('food.servingSize')}
-                {editingEntry && editingEntry.food_serving_size && servingUnit === 'g' && (
-                  <span className="text-xs font-normal nh-text opacity-70 ml-2">
-                    ({Math.round((typeof servingSize === 'number' ? servingSize : Number(servingSize)) / editingEntry.food_serving_size * 100) / 100} {t('nutrition.servings')})
-                  </span>
-                )}
-                {!editingEntry && selectedFood && servingUnit === 'g' && (
-                  <span className="text-xs font-normal nh-text opacity-70 ml-2">
-                    ({Math.round((typeof servingSize === 'number' ? servingSize : Number(servingSize)) / selectedFood.servingSize * 100) / 100} {t('nutrition.servings')})
-                  </span>
-                )}
+                Serving Size
+                {editingEntry && servingUnit === 'g' && (() => {
+                  const foodServingSize = editingEntry.food_serving_size || editingFoodData?.servingSize || 100;
+                  const numServings = (typeof servingSize === 'number' ? servingSize : Number(servingSize)) / foodServingSize;
+                  return (
+                    <span className="text-xs font-normal nh-text opacity-70 ml-2">
+                      ({Math.round(numServings * 100) / 100} servings)
+                    </span>
+                  );
+                })()}
+                {!editingEntry && selectedFood && servingUnit === 'g' && (() => {
+                  const numServings = (typeof servingSize === 'number' ? servingSize : Number(servingSize)) / selectedFood.servingSize;
+                  return (
+                    <span className="text-xs font-normal nh-text opacity-70 ml-2">
+                      ({Math.round(numServings * 100) / 100} servings)
+                    </span>
+                  );
+                })()}
               </label>
               <div className="flex gap-2">
                 <input
@@ -2060,13 +1910,8 @@
                     appearance: 'auto'
                   }}
                 >
-<<<<<<< HEAD
-                  <option value="g">{t('nutrition.gramsG')}</option>
-                  <option value="serving">{t('nutrition.serving')}</option>
-=======
                   <option value="serving">serving</option>
                   <option value="g">grams (g)</option>
->>>>>>> 5cd45b29
                 </select>
               </div>
             </div>
@@ -2096,28 +1941,28 @@
 
               return (
                 <div className="mb-4 p-3 rounded-lg" style={{ backgroundColor: 'var(--dietary-option-bg)' }}>
-                  <p className="text-xs nh-text opacity-70 mb-2">{t('nutrition.gramsOfFood', { grams: Math.round(totalGrams), foodName: editingEntry.food_name })}</p>
+                  <p className="text-xs nh-text opacity-70 mb-2">{Math.round(totalGrams)}g of {editingEntry.food_name}</p>
                   <div className="grid grid-cols-4 gap-2 text-xs text-center">
                     <div>
-                      <p className="nh-text opacity-70">{t('food.calories')}</p>
+                      <p className="nh-text opacity-70">Calories</p>
                       <p className="font-semibold">
                         {Math.round(calculateNutrition(editingFoodData.caloriesPerServing))}
                       </p>
                     </div>
                     <div>
-                      <p className="nh-text opacity-70">{t('food.protein')}</p>
+                      <p className="nh-text opacity-70">Protein</p>
                       <p className="font-semibold">
                         {Math.round(calculateNutrition(editingFoodData.proteinContent))}g
                       </p>
                     </div>
                     <div>
-                      <p className="nh-text opacity-70">{t('food.carbs')}</p>
+                      <p className="nh-text opacity-70">Carbs</p>
                       <p className="font-semibold">
                         {Math.round(calculateNutrition(editingFoodData.carbohydrateContent))}g
                       </p>
                     </div>
                     <div>
-                      <p className="nh-text opacity-70">{t('food.fat')}</p>
+                      <p className="nh-text opacity-70">Fat</p>
                       <p className="font-semibold">
                         {Math.round(calculateNutrition(editingFoodData.fatContent))}g
                       </p>
@@ -2155,28 +2000,28 @@
 
               return (
                 <div className="mb-4 p-3 rounded-lg" style={{ backgroundColor: 'var(--dietary-option-bg)' }}>
-                  <p className="text-xs nh-text opacity-70 mb-2">{t('nutrition.gramsOfFood', { grams: Math.round(totalGrams), foodName: selectedFood.name })}</p>
+                  <p className="text-xs nh-text opacity-70 mb-2">{Math.round(totalGrams)}g of {selectedFood.name}</p>
                   <div className="grid grid-cols-4 gap-2 text-xs text-center">
                     <div>
-                      <p className="nh-text opacity-70">{t('food.calories')}</p>
+                      <p className="nh-text opacity-70">Calories</p>
                       <p className="font-semibold">
                         {Math.round(calculateNutrition(selectedFood.caloriesPerServing))}
                       </p>
                     </div>
                     <div>
-                      <p className="nh-text opacity-70">{t('food.protein')}</p>
+                      <p className="nh-text opacity-70">Protein</p>
                       <p className="font-semibold">
                         {Math.round(calculateNutrition(selectedFood.proteinContent))}g
                       </p>
                     </div>
                     <div>
-                      <p className="nh-text opacity-70">{t('food.carbs')}</p>
+                      <p className="nh-text opacity-70">Carbs</p>
                       <p className="font-semibold">
                         {Math.round(calculateNutrition(selectedFood.carbohydrateContent))}g
                       </p>
                     </div>
                     <div>
-                      <p className="nh-text opacity-70">{t('food.fat')}</p>
+                      <p className="nh-text opacity-70">Fat</p>
                       <p className="font-semibold">
                         {Math.round(calculateNutrition(selectedFood.fatContent))}g
                       </p>
@@ -2208,7 +2053,7 @@
                   e.currentTarget.style.backgroundColor = 'transparent';
                 }}
               >
-                {t('common.cancel')}
+                Cancel
               </button>
               {/* Plan button - only shown for new entries, not editing */}
               {!editingEntry && (
@@ -2238,7 +2083,7 @@
                 className="flex-1 nh-button nh-button-primary"
                 disabled={loading}
               >
-                {loading ? t('nutrition.saving') : editingEntry ? t('common.update') : t('nutrition.addToLog')}
+                {loading ? 'Saving...' : editingEntry ? 'Update' : 'Add to Log'}
               </button>
             </div>
           </Dialog.Panel>
