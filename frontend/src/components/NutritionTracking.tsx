--- conflicted
+++ resolved
@@ -365,24 +365,8 @@
       multiplier = numServingSize / selectedFood.servingSize;
     }
 
-<<<<<<< HEAD
-      // Convert serving size based on unit
-      // Backend expects serving_size as a multiplier
-      // All nutrients are now per 100g
-      let multiplier;
-      if (servingUnit === 'g') {
-        // Convert grams to multiplier (e.g., 200g / 100g = 2.0)
-        multiplier = numServingSize / 100;
-      } else {
-        // servingUnit === 'serving'
-        // Convert servings to grams first, then to multiplier
-        // e.g., 1 serving of 50g food = 50g = 0.5 multiplier
-        multiplier = (numServingSize * selectedFood.servingSize) / 100;
-      }
-=======
     // Round to 6 decimal places for precision (backend now supports up to 6 decimal places)
     multiplier = Math.round(multiplier * 1000000) / 1000000;
->>>>>>> e31b835c
 
     // Validate multiplier doesn't exceed backend max_digits=10, decimal_places=6 (max: 9999.999999)
     if (multiplier > 9999.999999) {
@@ -437,6 +421,7 @@
     try {
       setLoading(true);
       const dateStr = formatDateString(selectedDate);
+
 
       await apiClient.addFoodEntry({
         food_id: selectedFood.id,
