import { ResponsiveContainer, Radar, RadarChart, PolarGrid, PolarAngleAxis, PolarRadiusAxis, Legend, Tooltip } from 'recharts';
import { Food } from '../lib/apiClient';
import { useLanguage } from '../context/LanguageContext';

interface MacroRadarChartProps {
    food1: Food;
    food2: Food;
    food3?: Food; // optional third item
}

interface MicronutrientRadarChartProps extends MacroRadarChartProps {
    nutrients: string[];
}

type MicronutrientUnit = 'mg' | 'ug' | 'g' | '';

type MicronutrientDatum = {
    nutrient: string;
    f1: number;
    f2: number;
    f3?: number;
    actual?: {
        f1?: string;
        f2?: string;
        f3?: string;
    };
    unit?: MicronutrientUnit;
    display?: {
        f1?: string;
        f2?: string;
        f3?: string;
    };
};

type MicronutrientValue = {
    value: number;
    unit: MicronutrientUnit;
    label: string;
};

// Format number to significant figures to keep tooltips compact
const toSigFigs = (num: number, sig: number = 2): number => {
    if (num === 0) return 0;
    return parseFloat(num.toPrecision(sig));
};

<<<<<<< HEAD
// Compare macronutrient values per 100g of up to three foods
const MacroRadarChart: React.FC<MacroRadarChartProps> = ({ food1, food2, food3 }) => {
    const { t } = useLanguage();
=======
const colors = [
    { stroke: '#ff7f50', fill: '#8884d8' },
    { stroke: '#7fd8be', fill: '#0084d8' },
    { stroke: '#0000ff', fill: '#16a34a' },
];

const normalizeName = (name: string) => name.toLowerCase().replace(/\s+/g, ' ').trim();
const stripParenthetical = (name: string) => name.replace(/\([^)]*\)/g, '').trim();

const formatUnit = (unit?: string): MicronutrientUnit => {
    if (!unit) return '';
    const normalized = unit.toLowerCase();
    if (normalized === 'ug' || normalized === '\u00b5g') return 'ug';
    if (normalized === 'mg' || normalized === 'g') return normalized as MicronutrientUnit;
    return unit as MicronutrientUnit;
};

const getMicronutrientEntry = (food: Food | undefined, nutrient: string) => {
    if (!food?.micronutrients) return undefined;
    if (food.micronutrients[nutrient]) return food.micronutrients[nutrient];

    const targetNormalized = normalizeName(nutrient);
    const targetStripped = normalizeName(stripParenthetical(nutrient));

    const matchKey = Object.keys(food.micronutrients).find(
        (key) => {
            const normalizedKey = normalizeName(key);
            const strippedKey = normalizeName(stripParenthetical(key));
            return (
                normalizedKey === targetNormalized ||
                strippedKey === targetStripped ||
                strippedKey === targetNormalized ||
                normalizedKey === targetStripped
            );
        }
    );

    return matchKey ? food.micronutrients[matchKey] : undefined;
};

const formatMicronutrientValue = (food: Food | undefined, nutrient: string, sig = 3): MicronutrientValue => {
    const entry = getMicronutrientEntry(food, nutrient);
    if (!food || !entry) {
        return { value: 0, unit: '' as MicronutrientUnit, label: 'N/A' };
    }

    const per100g = (entry.value / (food.servingSize || 100)) * 100;
    const unit = formatUnit(entry.unit);
    const formatted = per100g >= 1 ? per100g.toFixed(2) : per100g.toPrecision(3);
    const unitLabel = unit ? ` ${unit}` : '';
    return {
        value: toSigFigs(per100g, sig),
        unit,
        label: `${formatted}${unitLabel}/100g`,
    };
};

const MicronutrientTooltip = ({ active, payload }: any) => {
    if (!active || !payload || payload.length === 0) return null;

    const data = payload[0].payload as MicronutrientDatum;
>>>>>>> 8d11f305

    return (
        <div className="nh-card p-3 shadow-sm">
            <p className="font-semibold mb-2">{data.nutrient}{data.unit ? ` (${data.unit}/100g)` : ''}</p>
            <div className="space-y-1 text-sm">
                {payload.map((item: any) => (
                    <div key={item.dataKey} className="flex items-center justify-between gap-4">
                        <span style={{ color: item.color }}>{item.name}</span>
                        <span className="font-medium">
                            {data.display?.[item.dataKey as 'f1' | 'f2' | 'f3'] ?? `${item.value}${data.unit ? ` ${data.unit}` : ''}`}
                        </span>
                    </div>
                ))}
            </div>
        </div>
    );
};

// Compare macronutrient values per 100g of up to three foods
const MacroRadarChart: React.FC<MacroRadarChartProps> = ({ food1, food2, food3 }) => {
    const data = [
        {
            nutrient: `${t('food.protein')} (g)`,
            f1: toSigFigs(food1.proteinContent ? (food1.proteinContent / (food1.servingSize || 100)) * 100 : 0),
            f2: toSigFigs(food2.proteinContent ? (food2.proteinContent / (food2.servingSize || 100)) * 100 : 0),
            f3: toSigFigs(food3?.proteinContent ? (food3.proteinContent / (food3.servingSize || 100)) * 100 : 0),
        },
<<<<<<< HEAD
        { 
            nutrient: `${t('food.fat')} (g)`,
=======
        {
            nutrient: 'Fat (g)',
>>>>>>> 8d11f305
            f1: toSigFigs(food1.fatContent ? (food1.fatContent / (food1.servingSize || 100)) * 100 : 0),
            f2: toSigFigs(food2.fatContent ? (food2.fatContent / (food2.servingSize || 100)) * 100 : 0),
            f3: toSigFigs(food3?.fatContent ? (food3.fatContent / (food3.servingSize || 100)) * 100 : 0),
        },
<<<<<<< HEAD
        { 
            nutrient: `${t('food.carbs')} (g)`,
=======
        {
            nutrient: 'Carbs (g)',
>>>>>>> 8d11f305
            f1: toSigFigs(food1.carbohydrateContent ? (food1.carbohydrateContent / (food1.servingSize || 100)) * 100 : 0),
            f2: toSigFigs(food2.carbohydrateContent ? (food2.carbohydrateContent / (food2.servingSize || 100)) * 100 : 0),
            f3: toSigFigs(food3?.carbohydrateContent ? (food3.carbohydrateContent / (food3.servingSize || 100)) * 100 : 0),
        },
    ];

    return (
        <div style={{ width: '100%', height: 360, maxWidth: '700px' }}>
            <ResponsiveContainer width="100%" height="100%">
                <RadarChart data={data} outerRadius="80%">
                    <PolarGrid />
                    <PolarAngleAxis dataKey="nutrient" />
                    <PolarRadiusAxis angle={90} type="number" domain={[-10, 'dataMax']} />
                    <Tooltip />
                    <Radar name={food1?.name || t('food.food1')} dataKey="f1" stroke={colors[0].stroke} fill={colors[0].fill} fillOpacity={0} strokeWidth={2} />
                    <Radar name={food2?.name || t('food.food2')} dataKey="f2" stroke={colors[1].stroke} fill={colors[1].fill} fillOpacity={0} strokeWidth={2} />
                    {food3 && (
<<<<<<< HEAD
                        <Radar name={food3?.name || t('food.food3')} dataKey="f3" stroke={colors[2].stroke} fill={colors[2].fill} fillOpacity={0} strokeWidth={2}  />
=======
                        <Radar name={food3?.name || 'Food 3'} dataKey="f3" stroke={colors[2].stroke} fill={colors[2].fill} fillOpacity={0} strokeWidth={2} />
                    )}
                    <Legend verticalAlign="bottom" />
                </RadarChart>
            </ResponsiveContainer>
        </div>
    );
};

const MicronutrientRadarChart: React.FC<MicronutrientRadarChartProps> = ({ food1, food2, food3, nutrients }) => {
    const data: MicronutrientDatum[] = nutrients.map((nutrient) => {
        const f1 = formatMicronutrientValue(food1, nutrient);
        const f2 = formatMicronutrientValue(food2, nutrient);
        const emptyMicronutrient: MicronutrientValue = { value: 0, unit: '', label: 'N/A' };
        const f3 = food3 ? formatMicronutrientValue(food3, nutrient) : emptyMicronutrient;
        const unit: MicronutrientUnit = f1.unit || f2.unit || f3.unit;
        const nutrientMax = Math.max(f1.value, f2.value, f3.value);
        const normalize = (val: number) => nutrientMax > 0 ? (val / nutrientMax) * 100 : 0;

        return {
            nutrient,
            f1: toSigFigs(normalize(f1.value), 3),
            f2: toSigFigs(normalize(f2.value), 3),
            f3: food3 ? toSigFigs(normalize(f3.value), 3) : undefined,
            unit,
            display: {
                f1: f1.label,
                f2: f2.label,
                ...(food3 ? { f3: f3.label } : {}),
            },
            actual: {
                f1: f1.label,
                f2: f2.label,
                ...(food3 ? { f3: f3.label } : {}),
            },
        };
    });

    const hasAnyData = data.some((d) => (d.f1 > 0 || d.f2 > 0 || (d.f3 ?? 0) > 0));

    if (!hasAnyData) {
        return (
            <div style={{ width: '100%', height: 360, maxWidth: '700px' }} className="flex items-center justify-center">
                <p className="nh-text text-sm text-center px-4">
                    Micronutrient data is not available for the selected foods.
                </p>
            </div>
        );
    }

    return (
        <div style={{ width: '100%', height: 360, maxWidth: '700px' }}>
            <ResponsiveContainer width="100%" height="100%">
                <RadarChart data={data} outerRadius="80%">
                    <PolarGrid />
                    <PolarAngleAxis dataKey="nutrient" />
                    <PolarRadiusAxis angle={90} type="number" domain={[0, 100]} />
                    <Tooltip content={<MicronutrientTooltip />} />
                    <Radar name={food1?.name || 'Food 1'} dataKey="f1" stroke={colors[0].stroke} fill={colors[0].fill} fillOpacity={0} strokeWidth={2} />
                    <Radar name={food2?.name || 'Food 2'} dataKey="f2" stroke={colors[1].stroke} fill={colors[1].fill} fillOpacity={0} strokeWidth={2} />
                    {food3 && (
                        <Radar name={food3?.name || 'Food 3'} dataKey="f3" stroke={colors[2].stroke} fill={colors[2].fill} fillOpacity={0} strokeWidth={2} />
>>>>>>> 8d11f305
                    )}
                    <Legend verticalAlign="bottom" />
                </RadarChart>
            </ResponsiveContainer>
        </div>
    );
};

export const VitaminRadarChart: React.FC<MacroRadarChartProps> = ({ food1, food2, food3 }) => {
    const vitaminKeys = [
        'Vitamin A, RAE',
        'Vitamin B-12',
        'Vitamin B-6',
        'Vitamin C',
        'Vitamin D (D2 + D3)',
        'Vitamin E (alpha-tocopherol)',
        'Vitamin K (phylloquinone)',
        'Folate, DFE',
    ];

    return <MicronutrientRadarChart food1={food1} food2={food2} food3={food3} nutrients={vitaminKeys} />;
};

export const MineralRadarChart: React.FC<MacroRadarChartProps> = ({ food1, food2, food3 }) => {
    const mineralKeys = [
        'Calcium, Ca',
        'Iron, Fe',
        'Magnesium, Mg',
        'Potassium, K',
        'Sodium, Na',
        'Zinc, Zn',
        'Phosphorus, P',
        'Selenium, Se',
    ];

    return <MicronutrientRadarChart food1={food1} food2={food2} food3={food3} nutrients={mineralKeys} />;
};

export default MacroRadarChart;<|MERGE_RESOLUTION|>--- conflicted
+++ resolved
@@ -44,11 +44,9 @@
     return parseFloat(num.toPrecision(sig));
 };
 
-<<<<<<< HEAD
 // Compare macronutrient values per 100g of up to three foods
 const MacroRadarChart: React.FC<MacroRadarChartProps> = ({ food1, food2, food3 }) => {
     const { t } = useLanguage();
-=======
 const colors = [
     { stroke: '#ff7f50', fill: '#8884d8' },
     { stroke: '#7fd8be', fill: '#0084d8' },
@@ -110,7 +108,6 @@
     if (!active || !payload || payload.length === 0) return null;
 
     const data = payload[0].payload as MicronutrientDatum;
->>>>>>> 8d11f305
 
     return (
         <div className="nh-card p-3 shadow-sm">
@@ -138,24 +135,14 @@
             f2: toSigFigs(food2.proteinContent ? (food2.proteinContent / (food2.servingSize || 100)) * 100 : 0),
             f3: toSigFigs(food3?.proteinContent ? (food3.proteinContent / (food3.servingSize || 100)) * 100 : 0),
         },
-<<<<<<< HEAD
         { 
             nutrient: `${t('food.fat')} (g)`,
-=======
-        {
-            nutrient: 'Fat (g)',
->>>>>>> 8d11f305
             f1: toSigFigs(food1.fatContent ? (food1.fatContent / (food1.servingSize || 100)) * 100 : 0),
             f2: toSigFigs(food2.fatContent ? (food2.fatContent / (food2.servingSize || 100)) * 100 : 0),
             f3: toSigFigs(food3?.fatContent ? (food3.fatContent / (food3.servingSize || 100)) * 100 : 0),
         },
-<<<<<<< HEAD
         { 
             nutrient: `${t('food.carbs')} (g)`,
-=======
-        {
-            nutrient: 'Carbs (g)',
->>>>>>> 8d11f305
             f1: toSigFigs(food1.carbohydrateContent ? (food1.carbohydrateContent / (food1.servingSize || 100)) * 100 : 0),
             f2: toSigFigs(food2.carbohydrateContent ? (food2.carbohydrateContent / (food2.servingSize || 100)) * 100 : 0),
             f3: toSigFigs(food3?.carbohydrateContent ? (food3.carbohydrateContent / (food3.servingSize || 100)) * 100 : 0),
@@ -173,72 +160,7 @@
                     <Radar name={food1?.name || t('food.food1')} dataKey="f1" stroke={colors[0].stroke} fill={colors[0].fill} fillOpacity={0} strokeWidth={2} />
                     <Radar name={food2?.name || t('food.food2')} dataKey="f2" stroke={colors[1].stroke} fill={colors[1].fill} fillOpacity={0} strokeWidth={2} />
                     {food3 && (
-<<<<<<< HEAD
                         <Radar name={food3?.name || t('food.food3')} dataKey="f3" stroke={colors[2].stroke} fill={colors[2].fill} fillOpacity={0} strokeWidth={2}  />
-=======
-                        <Radar name={food3?.name || 'Food 3'} dataKey="f3" stroke={colors[2].stroke} fill={colors[2].fill} fillOpacity={0} strokeWidth={2} />
-                    )}
-                    <Legend verticalAlign="bottom" />
-                </RadarChart>
-            </ResponsiveContainer>
-        </div>
-    );
-};
-
-const MicronutrientRadarChart: React.FC<MicronutrientRadarChartProps> = ({ food1, food2, food3, nutrients }) => {
-    const data: MicronutrientDatum[] = nutrients.map((nutrient) => {
-        const f1 = formatMicronutrientValue(food1, nutrient);
-        const f2 = formatMicronutrientValue(food2, nutrient);
-        const emptyMicronutrient: MicronutrientValue = { value: 0, unit: '', label: 'N/A' };
-        const f3 = food3 ? formatMicronutrientValue(food3, nutrient) : emptyMicronutrient;
-        const unit: MicronutrientUnit = f1.unit || f2.unit || f3.unit;
-        const nutrientMax = Math.max(f1.value, f2.value, f3.value);
-        const normalize = (val: number) => nutrientMax > 0 ? (val / nutrientMax) * 100 : 0;
-
-        return {
-            nutrient,
-            f1: toSigFigs(normalize(f1.value), 3),
-            f2: toSigFigs(normalize(f2.value), 3),
-            f3: food3 ? toSigFigs(normalize(f3.value), 3) : undefined,
-            unit,
-            display: {
-                f1: f1.label,
-                f2: f2.label,
-                ...(food3 ? { f3: f3.label } : {}),
-            },
-            actual: {
-                f1: f1.label,
-                f2: f2.label,
-                ...(food3 ? { f3: f3.label } : {}),
-            },
-        };
-    });
-
-    const hasAnyData = data.some((d) => (d.f1 > 0 || d.f2 > 0 || (d.f3 ?? 0) > 0));
-
-    if (!hasAnyData) {
-        return (
-            <div style={{ width: '100%', height: 360, maxWidth: '700px' }} className="flex items-center justify-center">
-                <p className="nh-text text-sm text-center px-4">
-                    Micronutrient data is not available for the selected foods.
-                </p>
-            </div>
-        );
-    }
-
-    return (
-        <div style={{ width: '100%', height: 360, maxWidth: '700px' }}>
-            <ResponsiveContainer width="100%" height="100%">
-                <RadarChart data={data} outerRadius="80%">
-                    <PolarGrid />
-                    <PolarAngleAxis dataKey="nutrient" />
-                    <PolarRadiusAxis angle={90} type="number" domain={[0, 100]} />
-                    <Tooltip content={<MicronutrientTooltip />} />
-                    <Radar name={food1?.name || 'Food 1'} dataKey="f1" stroke={colors[0].stroke} fill={colors[0].fill} fillOpacity={0} strokeWidth={2} />
-                    <Radar name={food2?.name || 'Food 2'} dataKey="f2" stroke={colors[1].stroke} fill={colors[1].fill} fillOpacity={0} strokeWidth={2} />
-                    {food3 && (
-                        <Radar name={food3?.name || 'Food 3'} dataKey="f3" stroke={colors[2].stroke} fill={colors[2].fill} fillOpacity={0} strokeWidth={2} />
->>>>>>> 8d11f305
                     )}
                     <Legend verticalAlign="bottom" />
                 </RadarChart>
