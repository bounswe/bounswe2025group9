import { useState, useEffect, useRef } from 'react';
import { apiClient, Food } from '../lib/apiClient';
import { MagnifyingGlass, X, Hamburger } from '@phosphor-icons/react';
import { Dialog } from '@headlessui/react';
import NutritionScore from './NutritionScore';
import { useLanguage } from '../context/LanguageContext';

const FOOD_FUZZY_SIMILARITY_THRESHOLD = 65;

const levenshteinDistance = (source: string, target: string): number => {
    const lenSource = source.length;
    const lenTarget = target.length;

    if (lenSource === 0) return lenTarget;
    if (lenTarget === 0) return lenSource;

    const matrix = Array.from({ length: lenSource + 1 }, () => new Array(lenTarget + 1).fill(0));

    for (let i = 0; i <= lenSource; i++) matrix[i][0] = i;
    for (let j = 0; j <= lenTarget; j++) matrix[0][j] = j;

    for (let i = 1; i <= lenSource; i++) {
        for (let j = 1; j <= lenTarget; j++) {
            const cost = source[i - 1] === target[j - 1] ? 0 : 1;
            matrix[i][j] = Math.min(
                matrix[i - 1][j] + 1,
                matrix[i][j - 1] + 1,
                matrix[i - 1][j - 1] + cost
            );
        }
    }

    return matrix[lenSource][lenTarget];
};

const simpleRatio = (a: string, b: string): number => {
    if (!a || !b) return 0;
    if (a === b) return 100;
    const dist = levenshteinDistance(a, b);
    const maxLen = Math.max(a.length, b.length);
    return Math.round(((maxLen - dist) / maxLen) * 100);
};

const partialRatio = (a: string, b: string): number => {
    if (!a || !b) return 0;
    const shorter = a.length < b.length ? a : b;
    const longer = a.length < b.length ? b : a;

    const lenShort = shorter.length;
    if (lenShort === 0) return 0;

    let highest = 0;
    for (let i = 0; i <= longer.length - lenShort; i++) {
        const window = longer.slice(i, i + lenShort);
        const ratio = simpleRatio(shorter, window);
        if (ratio > highest) highest = ratio;
        if (highest === 100) break;
    }

    return highest;
};

const tokenSortRatio = (a: string, b: string): number => {
    if (!a || !b) return 0;
    const normalize = (str: string) =>
        str
            .split(/\s+/)
            .map(token => token.trim())
            .filter(Boolean)
            .sort()
            .join(' ');
    const normalizedA = normalize(a);
    const normalizedB = normalize(b);
    return simpleRatio(normalizedA, normalizedB);
};

const calculateFuzzySimilarity = (query: string, target: string): number => {
    const source = query.toLowerCase();
    const compared = target.toLowerCase();

    const ratio = simpleRatio(source, compared);
    const partial = partialRatio(source, compared);
    const tokenSort = tokenSortRatio(source, compared);

    return Math.max(ratio, partial, tokenSort);
};

const scoreFoodMatch = (normalizedQuery: string, food: Food): number => {
    const candidates = [
        food.name || '',
        food.category || '',
        (food.dietaryOptions || []).join(' ')
    ];

    let bestScore = 0;
    candidates.forEach(text => {
        const lower = text.toLowerCase();
        if (lower.includes(normalizedQuery)) {
            bestScore = Math.max(bestScore, 100);
        } else {
            bestScore = Math.max(bestScore, calculateFuzzySimilarity(normalizedQuery, lower));
        }
    });

    return bestScore;
};

export const rankFoodsByQuery = (query: string, foods: Food[]) => {
    const normalizedQuery = query.trim().toLowerCase();
    if (!normalizedQuery) return foods;

    const scored = foods.map(food => ({
        food,
        score: scoreFoodMatch(normalizedQuery, food)
    }));

    const passing = scored.filter(item => item.score >= FOOD_FUZZY_SIMILARITY_THRESHOLD);
    const pool = passing.length > 0 ? passing : scored;

    return pool
        .sort((a, b) => b.score - a.score || a.food.name.localeCompare(b.food.name))
        .map(item => item.food);
};

interface FoodSelectorProps {
    open: boolean;
    onClose: () => void;
    onSelect: (food: Food) => void;
}

const FoodSelector = ({ open, onClose, onSelect }: FoodSelectorProps) => {
    const { t } = useLanguage();
    const [searchTerm, setSearchTerm] = useState('');
    const [searchResults, setSearchResults] = useState<Food[]>([]);
    const [loading, setLoading] = useState(false);
    const debounceRef = useRef<number | null>(null);

    useEffect(() => {
        // debounce search
        if (debounceRef.current) {
            clearTimeout(debounceRef.current);
        }

        if (searchTerm.trim().length === 0) {
            setSearchResults([]);
            setLoading(false);
            return;
        }

        debounceRef.current = window.setTimeout(async () => {
            setLoading(true);
            try {
                const response = await apiClient.getFoods({ page: 1, search: searchTerm });

                if (response.status === 200 || response.status === 206) {
                    const foods = response.results || [];
                    const ranked = rankFoodsByQuery(searchTerm, foods);
                    setSearchResults(ranked);
                } else if (response.status === 204) {
                    setSearchResults([]);
<<<<<<< HEAD
                    setWarning(response.warning || t('profile.noFoodsFoundFor', { searchTerm }));
                }
            } catch (err) {
                console.error('Error searching foods:', err);
                setWarning(t('profile.errorSearchingFoods'));
=======
                }
            } catch (err) {
                console.error('Error searching foods:', err);
>>>>>>> 5cd45b29
                setSearchResults([]);
            } finally {
                setLoading(false);
            }
        }, 300);

        return () => {
            if (debounceRef.current) clearTimeout(debounceRef.current);
        };
    }, [searchTerm]);

    return (
        <Dialog open={open} onClose={onClose} className="relative z-50">
            <div
                className="fixed inset-0"
                style={{ backgroundColor: 'rgba(0, 0, 0, 0.5)' }}
                aria-hidden="true"
            />

            <div className="fixed inset-0 flex items-center justify-center p-4">
                <Dialog.Panel
                    className="mx-auto max-w-2xl w-full rounded-xl shadow-lg p-6"
                    style={{
                        backgroundColor: 'var(--color-bg-secondary)',
                        border: '1px solid var(--dietary-option-border)',
                        maxHeight: '90vh',
                        overflowY: 'auto'
                    }}
                >
                    <div className="flex justify-between items-center mb-4">
                        <Dialog.Title className="nh-subtitle">
                            {t('profile.selectFoodItem')}
                        </Dialog.Title>
                        <button
                            onClick={onClose}
                            className="p-1 rounded-full transition-all"
                            style={{
                                color: 'var(--color-primary)'
                            }}
                            onMouseEnter={(e) => {
                                e.currentTarget.style.backgroundColor = 'var(--dietary-option-hover-bg)';
                            }}
                            onMouseLeave={(e) => {
                                e.currentTarget.style.backgroundColor = 'transparent';
                            }}
                        >
                            <X size={24} />
                        </button>
                    </div>

                    <div className="mb-6">
                        <div className="relative">
                            <div className="absolute inset-y-0 left-0 flex items-center pl-3 pointer-events-none">
                                <MagnifyingGlass size={20} style={{ color: 'var(--forum-search-icon)' }} />
                            </div>
                            <input
                                type="search"
                                value={searchTerm}
                                onChange={(e) => setSearchTerm(e.target.value)}
                                className="w-full p-2 pl-10 border rounded-lg focus:ring-primary focus:border-primary nh-forum-search"
                                placeholder={t('profile.searchFoods')}
                                aria-label={t('profile.searchFoods')}
                            />
                        </div>
                    </div>

                    <div className="max-h-96 overflow-y-auto">
                        <div className="grid grid-cols-1 md:grid-cols-2 gap-4">
                            {loading && (
                                <div className="col-span-full p-6 text-center nh-text">{t('profile.searching')}</div>
                            )}

                            {!loading && searchResults.map((food) => {
                                return (
                                    <div
                                        key={food.id}
                                        className="nh-card p-4 cursor-pointer hover:shadow-lg transition-shadow flex flex-col"
                                        onClick={() => {
                                            onSelect(food);
                                            onClose();
                                            setSearchTerm(''); // Reset search on selection
                                            setSearchResults([]);
                                        }}
                                    >
                                        <div className="food-image-container h-40 w-full flex justify-center items-center mb-4 overflow-hidden">
                                            {food.imageUrl ? (
                                                <img
                                                    src={food.imageUrl}
                                                    alt={food.name}
                                                    className="object-contain h-full w-full rounded"
                                                    onError={e => { (e.target as HTMLImageElement).style.display = 'none'; }}
                                                />
                                            ) : (
                                                <div className="food-image-placeholder w-full h-full flex items-center justify-center">
                                                    <Hamburger size={48} weight="fill" className="text-primary opacity-50" />
                                                </div>
                                            )}
                                        </div>

                                        <div className="flex items-center">
                                            <h3 className="nh-subtitle text-base">{food.name}</h3>
                                        </div>

                                        <div className="mt-2">
                                            <p className="nh-text text-sm">{t('profile.category')}: {food.category}</p>
                                            <div className="mt-2">
<<<<<<< HEAD
                                              <p className="nh-text text-sm mb-1">{t('profile.nutritionScore')}:</p>
                                              <NutritionScore score={food.nutritionScore} size="sm" />
=======
                                                <p className="nh-text text-sm mb-1">Nutrition Score:</p>
                                                <NutritionScore score={food.nutritionScore} size="sm" />
>>>>>>> 5cd45b29
                                            </div>
                                            <div className="mt-2 space-y-1">
                                                <p className="nh-text text-sm">
                                                    {t('profile.perServingG', { servingSize: food.servingSize, calories: food.caloriesPerServing })}
                                                </p>
                                                <p className="nh-text text-sm">
                                                    {t('profile.per100g', { calories: ((food.caloriesPerServing / food.servingSize) * 100).toFixed(1) })}
                                                </p>
                                            </div>
                                            {food.dietaryOptions && food.dietaryOptions.length > 0 && (
                                                <p className="nh-text text-sm mt-2">
                                                    {t('profile.dietaryTags')}: {food.dietaryOptions.join(', ')}
                                                </p>
                                            )}
                                        </div>
                                    </div>
                                );
                            })}
                        </div>
                        {!loading && searchResults.length === 0 && searchTerm.trim().length > 0 && (
                            <div className="text-center py-12">
                                <p className="nh-text">{t('profile.noFoodsFoundMatching')}</p>
                            </div>
                        )}

                    </div>
                </Dialog.Panel>
            </div>
        </Dialog>
    );
};

export default FoodSelector;<|MERGE_RESOLUTION|>--- conflicted
+++ resolved
@@ -158,17 +158,10 @@
                     setSearchResults(ranked);
                 } else if (response.status === 204) {
                     setSearchResults([]);
-<<<<<<< HEAD
-                    setWarning(response.warning || t('profile.noFoodsFoundFor', { searchTerm }));
+                    setSearchResults([]);
                 }
             } catch (err) {
                 console.error('Error searching foods:', err);
-                setWarning(t('profile.errorSearchingFoods'));
-=======
-                }
-            } catch (err) {
-                console.error('Error searching foods:', err);
->>>>>>> 5cd45b29
                 setSearchResults([]);
             } finally {
                 setLoading(false);
@@ -275,13 +268,8 @@
                                         <div className="mt-2">
                                             <p className="nh-text text-sm">{t('profile.category')}: {food.category}</p>
                                             <div className="mt-2">
-<<<<<<< HEAD
-                                              <p className="nh-text text-sm mb-1">{t('profile.nutritionScore')}:</p>
-                                              <NutritionScore score={food.nutritionScore} size="sm" />
-=======
-                                                <p className="nh-text text-sm mb-1">Nutrition Score:</p>
+                                                <p className="nh-text text-sm mb-1">{t('profile.nutritionScore')}:</p>
                                                 <NutritionScore score={food.nutritionScore} size="sm" />
->>>>>>> 5cd45b29
                                             </div>
                                             <div className="mt-2 space-y-1">
                                                 <p className="nh-text text-sm">
