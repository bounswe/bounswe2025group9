--- conflicted
+++ resolved
@@ -31,10 +31,7 @@
               <Route path="forum" element={<Forum />} />
               <Route path="forum/post/:postId" element={<PostDetail />} />
               <Route path="forum/create" element={<CreatePost />} />
-<<<<<<< HEAD
-=======
               <Route path="admin" element={<AdminRedirect />} />
->>>>>>> b90ccde9
             </Route>
             
             <Route path="*" element={<div className="p-8 text-center">Page not found</div>} />
