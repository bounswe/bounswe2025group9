"""
Django settings for project project.

Generated by 'django-admin startproject' using Django 5.2.

For more information on this file, see
https://docs.djangoproject.com/en/5.2/topics/settings/

For the full list of settings and their values, see
https://docs.djangoproject.com/en/5.2/ref/settings/
"""

from datetime import timedelta  # import this library top of the settings.py file
from pathlib import Path
import os, sys

# Build paths inside the project like this: BASE_DIR / 'subdir'.
BASE_DIR = Path(__file__).resolve().parent.parent


# Quick-start development settings - unsuitable for production
# See https://docs.djangoproject.com/en/5.2/howto/deployment/checklist/

# SECURITY WARNING: keep the secret key used in production secret!
SECRET_KEY = os.environ.get(
    "DJANGO_SECRET_KEY",
    "django-insecure-4@#&*j3!$@!v1g2z5@)7q0x8^9b6c3z1+4$@#&*j3!$@!v1g2z5@)7q0x8^9b6c3z1+",
)

# SECURITY WARNING: don't run with debug turned on in production!
DEBUG = True

ALLOWED_HOSTS = []


# Application definition

INSTALLED_APPS = [
    "django.contrib.admin",
    "django.contrib.auth",
    "django.contrib.contenttypes",
    "django.contrib.sessions",
    "django.contrib.messages",
    "django.contrib.staticfiles",
    "rest_framework",
    "rest_framework_simplejwt",
    "accounts",
    "api",
    "foods",
    "forum",
    "corsheaders",
]

MIDDLEWARE = [
    "corsheaders.middleware.CorsMiddleware",
    "django.middleware.security.SecurityMiddleware",
    "django.contrib.sessions.middleware.SessionMiddleware",
    "django.middleware.common.CommonMiddleware",
    "django.middleware.csrf.CsrfViewMiddleware",
    "django.contrib.auth.middleware.AuthenticationMiddleware",
    "django.contrib.messages.middleware.MessageMiddleware",
    "django.middleware.clickjacking.XFrameOptionsMiddleware",
]

ROOT_URLCONF = "project.urls"

TEMPLATES = [
    {
        "BACKEND": "django.template.backends.django.DjangoTemplates",
        "DIRS": [BASE_DIR / "templates"],
        "APP_DIRS": True,
        "OPTIONS": {
            "context_processors": [
                "django.template.context_processors.request",
                "django.contrib.auth.context_processors.auth",
                "django.contrib.messages.context_processors.messages",
            ],
        },
    },
]

WSGI_APPLICATION = "project.wsgi.application"


# Database
# https://docs.djangoproject.com/en/5.2/ref/settings/#databases
<<<<<<< HEAD
if "test" in sys.argv:
    DATABASES = {
        "default": {
            "ENGINE": "django.db.backends.sqlite3",
            "NAME": ":memory:",
        }
    }
else:
    DATABASES = {
        "default": {
            "ENGINE": "django.db.backends.mysql",
            "USER": "django",
            "PASSWORD": "djangopass",
            "NAME": "mydb",
            "HOST": "localhost",
            "PORT": "3306",
        }
=======

DATABASES = {
    "default": {
        "ENGINE": "django.db.backends.mysql",
        "USER": os.getenv("MYSQL_USER", "django"),
        "PASSWORD": os.getenv("MYSQL_PASSWORD", "djangopass"),
        "NAME": os.getenv("MYSQL_DATABASE", "mydb"),
        "HOST": os.getenv(
            "MYSQL_HOST", "db"
        ),  # changed from mysql-db to db to match docker-compose service name
        "PORT": os.getenv("MYSQL_PORT", "3306"),
>>>>>>> 71b67c4a
    }

# Password validation
# https://docs.djangoproject.com/en/5.2/ref/settings/#auth-password-validators

AUTH_PASSWORD_VALIDATORS = [
    {
        "NAME": "django.contrib.auth.password_validation.UserAttributeSimilarityValidator",
    },
    {
        "NAME": "django.contrib.auth.password_validation.MinimumLengthValidator",
    },
    {
        "NAME": "django.contrib.auth.password_validation.CommonPasswordValidator",
    },
    {
        "NAME": "django.contrib.auth.password_validation.NumericPasswordValidator",
    },
]


# Internationalization
# https://docs.djangoproject.com/en/5.2/topics/i18n/

LANGUAGE_CODE = "en-us"

TIME_ZONE = "UTC"

USE_I18N = True

USE_TZ = True


# Static files (CSS, JavaScript, Images)
# https://docs.djangoproject.com/en/5.2/howto/static-files/

STATIC_URL = "static/"

# Default primary key field type
# https://docs.djangoproject.com/en/5.2/ref/settings/#default-auto-field

DEFAULT_AUTO_FIELD = "django.db.models.BigAutoField"

AUTH_USER_MODEL = "accounts.User"


# put on your settings.py file below INSTALLED_APPS
REST_FRAMEWORK = {
    "DEFAULT_PERMISSION_CLASSES": ("rest_framework.permissions.IsAuthenticated",),
    "DEFAULT_AUTHENTICATION_CLASSES": (
        "rest_framework_simplejwt.authentication.JWTAuthentication",
    ),
}

SIMPLE_JWT = {
    "ACCESS_TOKEN_LIFETIME": timedelta(minutes=60),
    "SLIDING_TOKEN_REFRESH_LIFETIME": timedelta(days=1),
    "SLIDING_TOKEN_LIFETIME": timedelta(days=30),
    "SLIDING_TOKEN_REFRESH_LIFETIME_LATE_USER": timedelta(days=1),
    "SLIDING_TOKEN_LIFETIME_LATE_USER": timedelta(days=30),
}

# cors settings for development
CORS_ALLOWED_ORIGINS = [
    "http://localhost:5173",  # vite development server
    "http://127.0.0.1:5173",  # alternative localhost
]

# allow postman to make requests
CORS_ALLOW_HEADERS = [
    "accept",
    "accept-encoding",
    "authorization",
    "content-type",
    "dnt",
    "origin",
    "user-agent",
    "x-csrftoken",
    "x-requested-with",
]

# allow credentials (cookies, authorization headers)
CORS_ALLOW_CREDENTIALS = True<|MERGE_RESOLUTION|>--- conflicted
+++ resolved
@@ -84,25 +84,6 @@
 
 # Database
 # https://docs.djangoproject.com/en/5.2/ref/settings/#databases
-<<<<<<< HEAD
-if "test" in sys.argv:
-    DATABASES = {
-        "default": {
-            "ENGINE": "django.db.backends.sqlite3",
-            "NAME": ":memory:",
-        }
-    }
-else:
-    DATABASES = {
-        "default": {
-            "ENGINE": "django.db.backends.mysql",
-            "USER": "django",
-            "PASSWORD": "djangopass",
-            "NAME": "mydb",
-            "HOST": "localhost",
-            "PORT": "3306",
-        }
-=======
 
 DATABASES = {
     "default": {
@@ -114,7 +95,6 @@
             "MYSQL_HOST", "db"
         ),  # changed from mysql-db to db to match docker-compose service name
         "PORT": os.getenv("MYSQL_PORT", "3306"),
->>>>>>> 71b67c4a
     }
 
 # Password validation
