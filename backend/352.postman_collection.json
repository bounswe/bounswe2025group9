{
	"info": {
		"_postman_id": "08253493-ba92-4328-a8e8-19fd2185deb0",
		"name": "352",
		"schema": "https://schema.getpostman.com/json/collection/v2.1.0/collection.json",
		"_exporter_id": "17560267"
	},
	"item": [
		{
			"name": "register_user",
			"request": {
				"method": "POST",
				"header": [],
				"body": {
					"mode": "raw",
					"raw": "{\r\n            \"username\": \"eren1\",\r\n            \"password\": \"securepassword1235\",\r\n            \"name\": \"Berkay\",\r\n            \"surname\": \"Bile5n\",\r\n            \"email\": \"eren1@example.com\",\r\n            \"address\": \"Bogazici University\",\r\n            \"tags\": [],\r\n            \"allergens\": []\r\n        }",
					"options": {
						"raw": {
							"language": "json"
						}
					}
				},
				"url": {
<<<<<<< HEAD
					"raw": "http://localhost:8081/users/create/",
=======
					"raw": "http://127.0.0.1:8000/users/create/",
>>>>>>> 71b67c4a
					"protocol": "http",
					"host": [
						"127.0.0.1"
					],
					"port": "8081",
					"path": [
						"users",
						"create",
						""
					]
				},
<<<<<<< HEAD
				"description": "Generated from cURL: curl -X POST http://localhost:8081/signup/ \\\r\n  -d \"username=testuser\" \\\r\n  -d \"email=test@example.com\" \\\r\n  -d \"password1=12345\" \\\r\n  -d \"password2=12345\""
=======
				"description": "Generated from cURL: curl -X POST http://127.0.0.1:8000/signup/ \\\r\n  -d \"username=testuser\" \\\r\n  -d \"email=test@example.com\" \\\r\n  -d \"password1=12345\" \\\r\n  -d \"password2=12345\""
>>>>>>> 71b67c4a
			},
			"response": []
		},
		{
			"name": "get_token_jwt",
			"request": {
				"method": "POST",
				"header": [],
				"body": {
					"mode": "raw",
					"raw": "{\"username\" : \"eren1\", \"password\": \"securepassword1235\"}",
					"options": {
						"raw": {
							"language": "json"
						}
					}
				},
				"url": {
<<<<<<< HEAD
					"raw": "http://localhost:8081/users/token/",
=======
					"raw": "http://127.0.0.1:8000/users/token/",
>>>>>>> 71b67c4a
					"protocol": "http",
					"host": [
						"127.0.0.1"
					],
					"port": "8081",
					"path": [
						"users",
						"token",
						""
					]
				}
			},
			"response": []
		},
		{
			"name": "refresh_token_jwt",
			"request": {
				"auth": {
					"type": "noauth"
				},
				"method": "POST",
				"header": [],
				"body": {
					"mode": "raw",
					"raw": "{\"refresh\" : \"eyJhbGciOiJIUzI1NiIsInR5cCI6IkpXVCJ9.eyJ0b2tlbl90eXBlIjoicmVmcmVzaCIsImV4cCI6MTc0NTQzODk5NiwiaWF0IjoxNzQ1MzUyNTk2LCJqdGkiOiIyYTUzNDNkZGQxNDc0YTliYjEzN2VkNmYxZTdhMWJhMSIsInVzZXJfaWQiOjR9.1beuuvVPObEbNtlhpUirqOMaukKCkui5pTqXiYMT32I\"}",
					"options": {
						"raw": {
							"language": "json"
						}
					}
				},
				"url": {
<<<<<<< HEAD
					"raw": "http://localhost:8081/users/token/refresh/",
=======
					"raw": "http://127.0.0.1:8000/users/token/refresh/",
>>>>>>> 71b67c4a
					"protocol": "http",
					"host": [
						"127.0.0.1"
					],
					"port": "8081",
					"path": [
						"users",
						"token",
						"refresh",
						""
					]
				}
			},
			"response": []
		},
		{
			"name": "login_django_auth_default",
			"request": {
				"method": "POST",
				"header": [],
				"body": {
					"mode": "raw",
<<<<<<< HEAD
					"raw": "// http://localhost:8081/users/login/ go to this page on browser \r\n// and use the information below to pass csrf check\r\n\r\n// Doesn't work anymore\r\n{\"username\" : \"ahmet\", \"password\": \"securepassword1235\"}",
=======
					"raw": "// http://127.0.0.1:8000/users/login/ go to this page on browser \r\n// and use the information below to pass csrf check\r\n\r\n// Doesn't work anymore\r\n{\"username\" : \"ahmet\", \"password\": \"securepassword1235\"}",
>>>>>>> 71b67c4a
					"options": {
						"raw": {
							"language": "json"
						}
					}
				},
				"url": {
<<<<<<< HEAD
					"raw": "http://localhost:8081/users/login/",
=======
					"raw": "http://127.0.0.1:8000/users/login/",
>>>>>>> 71b67c4a
					"protocol": "http",
					"host": [
						"127.0.0.1"
					],
					"port": "8081",
					"path": [
						"users",
						"login",
						""
					]
				}
			},
			"response": []
		},
		{
			"name": "get_all_users_with_token",
			"request": {
				"auth": {
					"type": "bearer",
					"bearer": [
						{
							"key": "token",
							"value": "eyJhbGciOiJIUzI1NiIsInR5cCI6IkpXVCJ9.eyJ0b2tlbl90eXBlIjoiYWNjZXNzIiwiZXhwIjoxNzQ1MzU0NTgxLCJpYXQiOjE3NDUzNTA5ODEsImp0aSI6ImVjN2E3ZjBkZWZkMzQ1NDc5ZWFhOTNiOTNjNDI0YTUyIiwidXNlcl9pZCI6Mn0.9xlv1Y7Na_pEQbk0gNIpr4w7G1Z9LKUaV8FVW3x3oic",
							"type": "string"
						}
					]
				},
				"method": "GET",
				"header": [],
				"url": {
<<<<<<< HEAD
					"raw": "http://localhost:8081/users/",
=======
					"raw": "http://127.0.0.1:8000/users/",
>>>>>>> 71b67c4a
					"protocol": "http",
					"host": [
						"127.0.0.1"
					],
					"port": "8081",
					"path": [
						"users",
						""
					]
				}
			},
			"response": []
		},
		{
			"name": "time",
			"request": {
				"method": "GET",
				"header": [],
				"url": {
<<<<<<< HEAD
					"raw": "http://localhost:8081/api/time?name=osman",
=======
					"raw": "http://127.0.0.1:8000/api/time?name=osman",
>>>>>>> 71b67c4a
					"protocol": "http",
					"host": [
						"127.0.0.1"
					],
					"port": "8081",
					"path": [
						"api",
						"time"
					],
					"query": [
						{
							"key": "name",
							"value": "osman"
						}
					]
				}
			},
			"response": []
		},
<<<<<<< HEAD
		{
			"name": "get_food_catalog",
			"request": {
				"method": "GET",
				"header": [],
				"url": {
					"raw": "http://localhost:8081/foods?limit=10",
					"protocol": "http",
					"host": [
						"localhost"
					],
					"port": "8081",
					"path": [
						"foods"
					],
					"query": [
						{
							"key": "limit",
							"value": "10"
						}
					]
				},
				"description": "Fetch a list of food entries. Use the 'limit' query parameter to specify the number of rows to return."
			},
			"response": []
		}
=======
        {
          "name": "create_post",
          "request": {
            "method": "POST",
            "header": [
              {
                "key": "Authorization",
                "value": "Bearer {{access_token}}",
                "type": "text"
              },
              {
                "key": "Content-Type",
                "value": "application/json",
                "type": "text"
              }
            ],
            "body": {
              "mode": "raw",
              "raw": "{\n  \"title\": \"My first post\",\n  \"body\": \"This is the body of my post.\"\n}",
              "options": {
                "raw": {
                  "language": "json"
                }
              }
            },
            "url": {
              "raw": "http://127.0.0.1:8000/forum/posts/",
              "protocol": "http",
              "host": ["127.0.0.1"],
              "port": "8000",
              "path": ["forum", "posts"]
            }
          },
          "response": []
        },
        {
          "name": "list_posts",
          "request": {
            "method": "GET",
            "header": [
              {
                "key": "Authorization",
                "value": "Bearer {{access_token}}",
                "type": "text"
              }
            ],
            "url": {
              "raw": "http://127.0.0.1:8000/forum/posts/",
              "protocol": "http",
              "host": ["127.0.0.1"],
              "port": "8000",
              "path": ["forum", "posts"]
            }
          },
          "response": []
        },
        {
          "name": "get_post_detail",
          "request": {
            "method": "GET",
            "header": [
              {
                "key": "Authorization",
                "value": "Bearer {{access_token}}",
                "type": "text"
              }
            ],
            "url": {
              "raw": "http://127.0.0.1:8000/forum/posts/1/",
              "protocol": "http",
              "host": ["127.0.0.1"],
              "port": "8000",
              "path": ["forum", "posts", "1"]
            }
          },
          "response": []
        }
>>>>>>> 71b67c4a
	]
}<|MERGE_RESOLUTION|>--- conflicted
+++ resolved
@@ -21,27 +21,13 @@
 					}
 				},
 				"url": {
-<<<<<<< HEAD
-					"raw": "http://localhost:8081/users/create/",
-=======
-					"raw": "http://127.0.0.1:8000/users/create/",
->>>>>>> 71b67c4a
-					"protocol": "http",
-					"host": [
-						"127.0.0.1"
-					],
-					"port": "8081",
-					"path": [
-						"users",
-						"create",
-						""
-					]
-				},
-<<<<<<< HEAD
-				"description": "Generated from cURL: curl -X POST http://localhost:8081/signup/ \\\r\n  -d \"username=testuser\" \\\r\n  -d \"email=test@example.com\" \\\r\n  -d \"password1=12345\" \\\r\n  -d \"password2=12345\""
-=======
-				"description": "Generated from cURL: curl -X POST http://127.0.0.1:8000/signup/ \\\r\n  -d \"username=testuser\" \\\r\n  -d \"email=test@example.com\" \\\r\n  -d \"password1=12345\" \\\r\n  -d \"password2=12345\""
->>>>>>> 71b67c4a
+					"raw": "http://127.0.0.1:8081/users/create/",
+					"protocol": "http",
+					"host": ["127.0.0.1"],
+					"port": "8081",
+					"path": ["users", "create", ""]
+				},
+				"description": "Generated from cURL: curl -X POST http://127.0.0.1:8081/signup/ \\\r\n  -d \"username=testuser\" \\\r\n  -d \"email=test@example.com\" \\\r\n  -d \"password1=12345\" \\\r\n  -d \"password2=12345\""
 			},
 			"response": []
 		},
@@ -60,21 +46,11 @@
 					}
 				},
 				"url": {
-<<<<<<< HEAD
-					"raw": "http://localhost:8081/users/token/",
-=======
-					"raw": "http://127.0.0.1:8000/users/token/",
->>>>>>> 71b67c4a
-					"protocol": "http",
-					"host": [
-						"127.0.0.1"
-					],
-					"port": "8081",
-					"path": [
-						"users",
-						"token",
-						""
-					]
+					"raw": "http://127.0.0.1:8081/users/token/",
+					"protocol": "http",
+					"host": ["127.0.0.1"],
+					"port": "8081",
+					"path": ["users", "token", ""]
 				}
 			},
 			"response": []
@@ -97,22 +73,11 @@
 					}
 				},
 				"url": {
-<<<<<<< HEAD
-					"raw": "http://localhost:8081/users/token/refresh/",
-=======
-					"raw": "http://127.0.0.1:8000/users/token/refresh/",
->>>>>>> 71b67c4a
-					"protocol": "http",
-					"host": [
-						"127.0.0.1"
-					],
-					"port": "8081",
-					"path": [
-						"users",
-						"token",
-						"refresh",
-						""
-					]
+					"raw": "http://127.0.0.1:8081/users/token/refresh/",
+					"protocol": "http",
+					"host": ["127.0.0.1"],
+					"port": "8081",
+					"path": ["users", "token", "refresh", ""]
 				}
 			},
 			"response": []
@@ -124,33 +89,19 @@
 				"header": [],
 				"body": {
 					"mode": "raw",
-<<<<<<< HEAD
-					"raw": "// http://localhost:8081/users/login/ go to this page on browser \r\n// and use the information below to pass csrf check\r\n\r\n// Doesn't work anymore\r\n{\"username\" : \"ahmet\", \"password\": \"securepassword1235\"}",
-=======
-					"raw": "// http://127.0.0.1:8000/users/login/ go to this page on browser \r\n// and use the information below to pass csrf check\r\n\r\n// Doesn't work anymore\r\n{\"username\" : \"ahmet\", \"password\": \"securepassword1235\"}",
->>>>>>> 71b67c4a
-					"options": {
-						"raw": {
-							"language": "json"
-						}
-					}
-				},
-				"url": {
-<<<<<<< HEAD
-					"raw": "http://localhost:8081/users/login/",
-=======
-					"raw": "http://127.0.0.1:8000/users/login/",
->>>>>>> 71b67c4a
-					"protocol": "http",
-					"host": [
-						"127.0.0.1"
-					],
-					"port": "8081",
-					"path": [
-						"users",
-						"login",
-						""
-					]
+					"raw": "// http://127.0.0.1:8081/users/login/ go to this page on browser \r\n// and use the information below to pass csrf check\r\n\r\n// Doesn't work anymore\r\n{\"username\" : \"ahmet\", \"password\": \"securepassword1235\"}",
+					"options": {
+						"raw": {
+							"language": "json"
+						}
+					}
+				},
+				"url": {
+					"raw": "http://127.0.0.1:8081/users/login/",
+					"protocol": "http",
+					"host": ["127.0.0.1"],
+					"port": "8081",
+					"path": ["users", "login", ""]
 				}
 			},
 			"response": []
@@ -171,20 +122,11 @@
 				"method": "GET",
 				"header": [],
 				"url": {
-<<<<<<< HEAD
-					"raw": "http://localhost:8081/users/",
-=======
-					"raw": "http://127.0.0.1:8000/users/",
->>>>>>> 71b67c4a
-					"protocol": "http",
-					"host": [
-						"127.0.0.1"
-					],
-					"port": "8081",
-					"path": [
-						"users",
-						""
-					]
+					"raw": "http://127.0.0.1:8081/users/",
+					"protocol": "http",
+					"host": ["127.0.0.1"],
+					"port": "8081",
+					"path": ["users", ""]
 				}
 			},
 			"response": []
@@ -195,20 +137,11 @@
 				"method": "GET",
 				"header": [],
 				"url": {
-<<<<<<< HEAD
-					"raw": "http://localhost:8081/api/time?name=osman",
-=======
-					"raw": "http://127.0.0.1:8000/api/time?name=osman",
->>>>>>> 71b67c4a
-					"protocol": "http",
-					"host": [
-						"127.0.0.1"
-					],
-					"port": "8081",
-					"path": [
-						"api",
-						"time"
-					],
+					"raw": "http://127.0.0.1:8081/api/time?name=osman",
+					"protocol": "http",
+					"host": ["127.0.0.1"],
+					"port": "8081",
+					"path": ["api", "time"],
 					"query": [
 						{
 							"key": "name",
@@ -219,7 +152,6 @@
 			},
 			"response": []
 		},
-<<<<<<< HEAD
 		{
 			"name": "get_food_catalog",
 			"request": {
@@ -228,13 +160,9 @@
 				"url": {
 					"raw": "http://localhost:8081/foods?limit=10",
 					"protocol": "http",
-					"host": [
-						"localhost"
-					],
-					"port": "8081",
-					"path": [
-						"foods"
-					],
+					"host": ["localhost"],
+					"port": "8081",
+					"path": ["foods"],
 					"query": [
 						{
 							"key": "limit",
@@ -245,85 +173,83 @@
 				"description": "Fetch a list of food entries. Use the 'limit' query parameter to specify the number of rows to return."
 			},
 			"response": []
+		},
+		{
+			"name": "create_post",
+			"request": {
+				"method": "POST",
+				"header": [
+					{
+						"key": "Authorization",
+						"value": "Bearer {{access_token}}",
+						"type": "text"
+					},
+					{
+						"key": "Content-Type",
+						"value": "application/json",
+						"type": "text"
+					}
+				],
+				"body": {
+					"mode": "raw",
+					"raw": "{\n  \"title\": \"My first post\",\n  \"body\": \"This is the body of my post.\"\n}",
+					"options": {
+						"raw": {
+							"language": "json"
+						}
+					}
+				},
+				"url": {
+					"raw": "http://127.0.0.1:8081/forum/posts/",
+					"protocol": "http",
+					"host": ["127.0.0.1"],
+					"port": "8081",
+					"path": ["forum", "posts"]
+				}
+			},
+			"response": []
+		},
+		{
+			"name": "list_posts",
+			"request": {
+				"method": "GET",
+				"header": [
+					{
+						"key": "Authorization",
+						"value": "Bearer {{access_token}}",
+						"type": "text"
+					}
+				],
+				"url": {
+					"raw": "http://127.0.0.1:8081/forum/posts/",
+					"protocol": "http",
+					"host": ["127.0.0.1"],
+					"port": "8081",
+					"path": ["forum", "posts"]
+				}
+			},
+			"response": []
+		},
+		{
+			"name": "get_post_detail",
+			"request": {
+				"method": "GET",
+				"header": [
+					{
+						"key": "Authorization",
+						"value": "Bearer {{access_token}}",
+						"type": "text"
+					}
+				],
+				"url": {
+					"raw": "http://127.0.0.1:8081/forum/posts/1/",
+					"protocol": "http",
+					"host": ["127.0.0.1"],
+					"port": "8081",
+					"path": ["forum", "posts", "1"]
+				}
+			},
+			"response": []
 		}
-=======
-        {
-          "name": "create_post",
-          "request": {
-            "method": "POST",
-            "header": [
-              {
-                "key": "Authorization",
-                "value": "Bearer {{access_token}}",
-                "type": "text"
-              },
-              {
-                "key": "Content-Type",
-                "value": "application/json",
-                "type": "text"
-              }
-            ],
-            "body": {
-              "mode": "raw",
-              "raw": "{\n  \"title\": \"My first post\",\n  \"body\": \"This is the body of my post.\"\n}",
-              "options": {
-                "raw": {
-                  "language": "json"
-                }
-              }
-            },
-            "url": {
-              "raw": "http://127.0.0.1:8000/forum/posts/",
-              "protocol": "http",
-              "host": ["127.0.0.1"],
-              "port": "8000",
-              "path": ["forum", "posts"]
-            }
-          },
-          "response": []
-        },
-        {
-          "name": "list_posts",
-          "request": {
-            "method": "GET",
-            "header": [
-              {
-                "key": "Authorization",
-                "value": "Bearer {{access_token}}",
-                "type": "text"
-              }
-            ],
-            "url": {
-              "raw": "http://127.0.0.1:8000/forum/posts/",
-              "protocol": "http",
-              "host": ["127.0.0.1"],
-              "port": "8000",
-              "path": ["forum", "posts"]
-            }
-          },
-          "response": []
-        },
-        {
-          "name": "get_post_detail",
-          "request": {
-            "method": "GET",
-            "header": [
-              {
-                "key": "Authorization",
-                "value": "Bearer {{access_token}}",
-                "type": "text"
-              }
-            ],
-            "url": {
-              "raw": "http://127.0.0.1:8000/forum/posts/1/",
-              "protocol": "http",
-              "host": ["127.0.0.1"],
-              "port": "8000",
-              "path": ["forum", "posts", "1"]
-            }
-          },
-          "response": []
-        }
->>>>>>> 71b67c4a
 	]
 }