{
	"info": {
		"_postman_id": "2b7a68d6-7c34-4f76-b021-1ee2ab69ece9",
		"name": "352",
		"schema": "https://schema.getpostman.com/json/collection/v2.1.0/collection.json",
		"_exporter_id": "17560267"
	},
	"item": [
		{
			"name": "register_user",
			"request": {
				"method": "POST",
				"header": [],
				"body": {
					"mode": "raw",
					"raw": "{\r\n            \"username\": \"eren1\",\r\n            \"password\": \"securepassword1235\",\r\n            \"name\": \"Berkay\",\r\n            \"surname\": \"Bile5n\",\r\n            \"email\": \"eren1@example.com\",\r\n            \"address\": \"Bogazici University\",\r\n            \"tags\": [],\r\n            \"allergens\": []\r\n        }",
					"options": {
						"raw": {
							"language": "json"
						}
					}
				},
				"url": {
					"raw": "http://127.0.0.1:8081/users/create/",
					"protocol": "http",
					"host": [
						"127",
						"0",
						"0",
						"1"
					],
					"port": "8081",
					"path": [
						"users",
						"create",
						""
					]
				},
				"description": "Generated from cURL: curl -X POST http://127.0.0.1:8081/signup/ \\\r\n  -d \"username=testuser\" \\\r\n  -d \"email=test@example.com\" \\\r\n  -d \"password1=12345\" \\\r\n  -d \"password2=12345\""
			},
			"response": []
		},
		{
			"name": "get_token_jwt",
			"request": {
				"method": "POST",
				"header": [],
				"body": {
					"mode": "raw",
					"raw": "{\"username\" : \"eren1\", \"password\": \"securepassword1235\"}",
					"options": {
						"raw": {
							"language": "json"
						}
					}
				},
				"url": {
					"raw": "http://127.0.0.1:8081/users/token/",
					"protocol": "http",
					"host": [
						"127",
						"0",
						"0",
						"1"
					],
					"port": "8081",
					"path": [
						"users",
						"token",
						""
					]
				}
			},
			"response": []
		},
		{
			"name": "refresh_token_jwt",
			"request": {
				"auth": {
					"type": "noauth"
				},
				"method": "POST",
				"header": [],
				"body": {
					"mode": "raw",
					"raw": "{\"refresh\" : \"eyJhbGciOiJIUzI1NiIsInR5cCI6IkpXVCJ9.eyJ0b2tlbl90eXBlIjoicmVmcmVzaCIsImV4cCI6MTc0NTQzODk5NiwiaWF0IjoxNzQ1MzUyNTk2LCJqdGkiOiIyYTUzNDNkZGQxNDc0YTliYjEzN2VkNmYxZTdhMWJhMSIsInVzZXJfaWQiOjR9.1beuuvVPObEbNtlhpUirqOMaukKCkui5pTqXiYMT32I\"}",
					"options": {
						"raw": {
							"language": "json"
						}
					}
				},
				"url": {
					"raw": "http://127.0.0.1:8081/users/token/refresh/",
					"protocol": "http",
					"host": [
						"127",
						"0",
						"0",
						"1"
					],
					"port": "8081",
					"path": [
						"users",
						"token",
						"refresh",
						""
					]
				}
			},
			"response": []
		},
		{
			"name": "login_django_auth_default",
			"request": {
				"method": "POST",
				"header": [],
				"body": {
					"mode": "raw",
					"raw": "// http://127.0.0.1:8081/users/login/ go to this page on browser \r\n// and use the information below to pass csrf check\r\n\r\n// Doesn't work anymore\r\n{\"username\" : \"ahmet\", \"password\": \"securepassword1235\"}",
					"options": {
						"raw": {
							"language": "json"
						}
					}
				},
				"url": {
					"raw": "http://127.0.0.1:8081/users/login/",
					"protocol": "http",
					"host": [
						"127",
						"0",
						"0",
						"1"
					],
					"port": "8081",
					"path": [
						"users",
						"login",
						""
					]
				}
			},
			"response": []
		},
		{
			"name": "get_all_users_with_token",
			"request": {
				"auth": {
					"type": "bearer",
					"bearer": [
						{
							"key": "token",
							"value": "eyJhbGciOiJIUzI1NiIsInR5cCI6IkpXVCJ9.eyJ0b2tlbl90eXBlIjoiYWNjZXNzIiwiZXhwIjoxNzQ1MzU0NTgxLCJpYXQiOjE3NDUzNTA5ODEsImp0aSI6ImVjN2E3ZjBkZWZkMzQ1NDc5ZWFhOTNiOTNjNDI0YTUyIiwidXNlcl9pZCI6Mn0.9xlv1Y7Na_pEQbk0gNIpr4w7G1Z9LKUaV8FVW3x3oic",
							"type": "string"
						}
					]
				},
				"method": "GET",
				"header": [],
				"url": {
					"raw": "http://127.0.0.1:8081/users/",
					"protocol": "http",
					"host": [
						"127",
						"0",
						"0",
						"1"
					],
					"port": "8081",
					"path": [
						"users",
						""
					]
				}
			},
			"response": []
		},
		{
			"name": "time",
			"request": {
				"method": "GET",
				"header": [],
				"url": {
					"raw": "http://127.0.0.1:8081/api/time?name=osman",
					"protocol": "http",
					"host": [
						"127",
						"0",
						"0",
						"1"
					],
					"port": "8081",
					"path": [
						"api",
						"time"
					],
					"query": [
						{
							"key": "name",
							"value": "osman"
						}
					]
				}
			},
			"response": []
		},
		{
			"name": "get_food_catalog",
			"request": {
				"method": "GET",
				"header": [],
				"url": {
					"raw": "http://localhost:8081/foods?limit=10&categories=Fruit,Protein",
					"protocol": "http",
					"host": [
						"localhost"
					],
					"port": "8081",
					"path": [
						"foods"
					],
					"query": [
						{
							"key": "limit",
							"value": "10"
						},
						{
							"key": "categories",
							"value": "Fruit,Protein"
						}
					]
				},
				"description": "Fetch a list of food entries.\n\nQuery parameters:\n- limit: The maximum number of food entries to return (default 10).\n- categories: Comma-separated list of categories to filter (case-insensitive, e.g. 'Fruit,Protein').\n  If omitted or empty, all categories are returned. If any category is invalid, a warning is returned and only valid categories are used.\n\n"
			},
			"response": []
		},
		{
			"name": "fuzzy_search_posts",
			"request": {
			  "method": "GET",
			  "header": [
				{
				  "key": "Authorization",
				  "value": "Bearer {{access_token}}",
				  "type": "text"
				}
			  ],
			  "url": {
				"raw": "http://127.0.0.1:8081/forum/posts/search/?q=vegetarian",
				"protocol": "http",
				"host": ["127.0.0.1"],
				"port": "8081",
				"path": ["forum", "posts", "search", ""],
				"query": [
				  {
					"key": "q",
					"value": "vegetarian",
					"description": "Search term for fuzzy matching post titles"
				  }
				]
			  },
			  "description": "**Search posts using fuzzy matching**\n\nSearches post titles using fuzzy matching with a similarity threshold of 50%.\n\nQuery parameter:\n- `q`: The search term to match against post titles\n\nReturns posts where the title matches the search term with a similarity score >= 50%.\nResults are sorted by similarity score (highest first).\n\nExample response:\n```json\n{\n  \"results\": [\n    {\n      \"id\": 1,\n      \"title\": \"Best vegetarian alternatives for meat?\",\n      \"body\": \"I've been trying to cut down on meat consumption...\",\n      \"author\": \"Berkay Bile5n\",\n      \"tags\": [\n        { \"id\": 1, \"name\": \"Dietary tip\" },\n        { \"id\": 2, \"name\": \"Recipe\" }\n      ],\n      \"like_count\": 0,\n      \"created_at\": \"2025-05-12T15:54:54.584200Z\",\n      \"updated_at\": \"2025-05-12T15:54:54.584259Z\"\n    }\n  ],\n  \"count\": 1\n}\n```"
			},
			"response": []
		},
		{
			"name": "create_post",
			"request": {
				"method": "POST",
				"header": [
					{
						"key": "Authorization",
						"value": "Bearer {{access_token}}",
						"type": "text"
					},
					{
						"key": "Content-Type",
						"value": "application/json",
						"type": "text"
					}
				],
				"body": {
					"mode": "raw",
					"raw": "{\n  \"title\": \"My first post\",\n  \"body\": \"This is the body of my post.\"\n}",
					"options": {
						"raw": {
							"language": "json"
						}
					}
				},
				"url": {
					"raw": "http://127.0.0.1:8081/forum/posts/",
					"protocol": "http",
					"host": [
						"127",
						"0",
						"0",
						"1"
					],
					"port": "8081",
					"path": [
						"forum",
						"posts",
						""
					]
				}
			},
			"response": []
		},
		{
			"name": "list_posts",
			"request": {
				"method": "GET",
				"header": [
					{
						"key": "Authorization",
						"value": "Bearer {{access_token}}",
						"type": "text"
					}
				],
				"url": {
					"raw": "http://127.0.0.1:8081/forum/posts/",
					"protocol": "http",
					"host": [
						"127",
						"0",
						"0",
						"1"
					],
					"port": "8081",
					"path": [
						"forum",
						"posts",
						""
					]
				}
			},
			"response": []
		},
		{
			"name": "get_post_detail",
			"request": {
				"method": "GET",
				"header": [
					{
						"key": "Authorization",
						"value": "Bearer {{access_token}}",
						"type": "text"
					}
				],
				"url": {
					"raw": "http://127.0.0.1:8081/forum/posts/1/",
					"protocol": "http",
					"host": [
						"127",
						"0",
						"0",
						"1"
					],
					"port": "8081",
					"path": [
						"forum",
						"posts",
						"1",
						""
					]
				}
			},
			"response": []
		},
		{
			"name": "change_password",
			"request": {
				"auth": {
					"type": "bearer",
					"bearer": [
						{
							"key": "token",
							"value": "eyJhbGciOiJIUzI1NiIsInR5cCI6IkpXVCJ9.eyJ0b2tlbl90eXBlIjoiYWNjZXNzIiwiZXhwIjoxNzQ2ODkxMTIyLCJpYXQiOjE3NDY4ODc1MjIsImp0aSI6ImI1YmJhNTc2M2JiODRiYTg5Njg0N2I4YWZjZTM1ODJmIiwidXNlcl9pZCI6Mn0.9414qQ1kh-xuK2iesfzHG8LdgQu9O7X4jKzIBSs6jU0",
							"type": "string"
						}
					]
				},
				"method": "POST",
				"header": [],
				"body": {
					"mode": "formdata",
					"formdata": [
						{
							"key": "old_password",
							"value": "deneme123",
							"type": "text"
						},
						{
							"key": "new_password",
							"value": "yusuf123",
							"type": "text"
						}
					]
				},
				"url": {
					"raw": "http://localhost:8081/users/change-password/",
					"protocol": "http",
					"host": [
						"localhost"
					],
					"port": "8081",
					"path": [
						"users",
						"change-password",
						""
					]
				}
			},
			"response": []
		},
		{
			"name": "logout",
			"request": {
				"auth": {
					"type": "bearer",
					"bearer": [
						{
							"key": "token",
							"value": "eyJhbGciOiJIUzI1NiIsInR5cCI6IkpXVCJ9.eyJ0b2tlbl90eXBlIjoiYWNjZXNzIiwiZXhwIjoxNzQ2OTU1NjI5LCJpYXQiOjE3NDY5NTIwMjksImp0aSI6IjgyNTYxY2JhYzUwNDQ0NGE4ZWExOGZhZGVmZTMwZGYzIiwidXNlcl9pZCI6NH0.Ixpk0lYgHUwTPXAlbEljHxCppcbVy2IRCIyYRI17RCY",
							"type": "string"
						}
					]
				},
				"method": "POST",
				"header": [],
				"body": {
					"mode": "raw",
					"raw": "{\r\n    \"refresh\": \"eyJhbGciOiJIUzI1NiIsInR5cCI6IkpXVCJ9.eyJ0b2tlbl90eXBlIjoicmVmcmVzaCIsImV4cCI6MTc0NzAzODQyOSwiaWF0IjoxNzQ2OTUyMDI5LCJqdGkiOiI1NzdhZDNiZDJiZTk0NzE1OWFhYTI0ZWEzYjQ0NTE5YiIsInVzZXJfaWQiOjR9.mCMDLwWOdpcbeO8pH06IAPTLY0a6vySSrmxqcx2JZfc\"\r\n}",
					"options": {
						"raw": {
							"language": "json"
						}
					}
				},
				"url": {
					"raw": "http://localhost:8081/users/token/logout/",
					"protocol": "http",
					"host": [
						"localhost"
					],
					"port": "8081",
					"path": [
						"users",
						"token",
						"logout",
						""
					]
				}
			},
			"response": []
		},
{
			"name": "get_user_name",
			"request": {
				"auth": {
					"type": "bearer",
					"bearer": [
						{
							"key": "token",
							"value": "{{access_token}}",
							"type": "string"
						}
					]
				},
				"method": "GET",
				"header": [],
				"url": {
					"raw": "http://localhost:8081/users/profile/",
					"protocol": "http",
					"host": [
						"localhost"
					],
					"port": "8081",
					"path": [
						"users",
						"profile",
						""
					]
				},
				"description": "Get the current user's profile information including name using their authentication token"
			},
			"response": []
		},
        {
          "name": "create_post",
          "request": {
            "method": "POST",
            "header": [
              {
                "key": "Authorization",
                "value": "Bearer {{access_token}}",
                "type": "text"
              },
              {
                "key": "Content-Type",
                "value": "application/json",
                "type": "text"
              }
            ],
            "body": {
              "mode": "raw",
              "raw": "{\n  \"title\": \"My first post\",\n  \"body\": \"This is the body of my post.\"\n}",
              "options": {
                "raw": {
                  "language": "json"
                }
              }
            },
            "url": {
              "raw": "http://127.0.0.1:8081/forum/posts/",
              "protocol": "http",
              "host": ["127.0.0.1"],
              "port": "8081",
              "path": ["forum", "posts"]
            }
          },
          "response": []
        },
        {
          "name": "list_posts",
          "request": {
            "method": "GET",
            "header": [
              {
                "key": "Authorization",
                "value": "Bearer {{access_token}}",
                "type": "text"
              }
            ],
            "url": {
              "raw": "http://127.0.0.1:8081/forum/posts/",
              "protocol": "http",
              "host": ["127.0.0.1"],
              "port": "8081",
              "path": ["forum", "posts"]
            }
          },
          "response": []
        },
        {
          "name": "get_post_detail",
          "request": {
            "method": "GET",
            "header": [
              {
                "key": "Authorization",
                "value": "Bearer {{access_token}}",
                "type": "text"
              }
            ],
            "url": {
              "raw": "http://127.0.0.1:8081/forum/posts/1/",
              "protocol": "http",
              "host": ["127.0.0.1"],
              "port": "8081",
              "path": ["forum", "posts", "1"]
            }
          },
          "response": []
        },
        {
          "name": "get_available_tags",
          "request": {
            "method": "GET",
            "header": [
            ],
            "url": {
              "raw": "http://127.0.0.1:8081/forum/tags/",
              "protocol": "http",
              "host": ["127.0.0.1"],
              "port": "8081",
              "path": ["forum", "tags", ""]
            },
            "description": "**Get available post tags**\n\nUse this endpoint to retrieve all predefined tags.\nEach tag object contains:\n\n- `id` (integer): used to assign tags when creating a post\n- `name` (string): human-readable tag label\n\nThe frontend should call this once to populate the tag selection UI.\n\n### Example response:\n```json\n[\n  { \"id\": 1, \"name\": \"Dietary tip\" },\n  { \"id\": 2, \"name\": \"Recipe\" },\n  { \"id\": 3, \"name\": \"Meal plan\" }\n]\n```"
          }
        },
        {
          "name": "create_post_with_tags",
          "request": {
            "method": "POST",
            "header": [
              {
                "key": "Authorization",
                "value": "Bearer {{access_token}}",
                "type": "text"
              },
              {
                "key": "Content-Type",
                "value": "application/json",
                "type": "text"
              }
            ],
            "body": {
              "mode": "raw",
              "raw": "{\n  \"title\": \"Grilled Chicken Bowl\",\n  \"body\": \"High-protein recipe great for lunch.\",\n  \"tag_ids\": [1, 2]\n}",
              "options": {
                "raw": {
                  "language": "json"
                }
              }
            },
            "url": {
              "raw": "http://127.0.0.1:8081/forum/posts/",
              "protocol": "http",
              "host": ["127.0.0.1"],
              "port": "8081",
              "path": ["forum", "posts", ""]
            },
            "description": "**Create a new forum post with tag assignments**\n\nTo create a post, provide:\n\n- `title` (string): title of the post\n- `body` (string): free-text content\n- `tag_ids` (array of integers): list of tag IDs to attach (from `/forum/tags/`)\n\nYou must be authenticated.\n\n### Example request body:\n```json\n{\n  \"title\": \"Grilled Chicken Bowl\",\n  \"body\": \"High-protein recipe great for lunch.\",\n  \"tag_ids\": [1, 2]\n}\n```"
          }
        },
        {
          "name": "filter_posts_by_single_tag",
          "request": {
            "method": "GET",
            "header": [
              {
                "key": "Authorization",
                "value": "Bearer {{access_token}}",
                "type": "text"
              }
            ],
            "url": {
              "raw": "http://127.0.0.1:8081/forum/posts/?tags=1",
              "protocol": "http",
              "host": ["127.0.0.1"],
              "port": "8081",
              "path": ["forum", "posts", ""],
              "query": [
                { "key": "tags", "value": "1" }
              ]
            }
          }
        },
        {
          "name": "filter_posts_by_multiple_tags",
          "request": {
            "method": "GET",
            "header": [
              {
                "key": "Authorization",
                "value": "Bearer {{access_token}}",
                "type": "text"
              }
            ],
            "url": {
              "raw": "http://127.0.0.1:8081/forum/posts/?tags=1&tags=2",
              "protocol": "http",
              "host": ["127.0.0.1"],
              "port": "8081",
              "path": ["forum", "posts", ""],
              "query": [
                { "key": "tags", "value": "1" },
                { "key": "tags", "value": "2" }
              ]
            }
          }
        },
        {
          "name": "filter_and_order_posts",
          "request": {
            "method": "GET",
            "header": [
              {
                "key": "Authorization",
                "value": "Bearer {{access_token}}",
                "type": "text"
              }
            ],
            "url": {
              "raw": "http://127.0.0.1:8081/forum/posts/?tags=1&ordering=-created_at",
              "protocol": "http",
              "host": ["127.0.0.1"],
              "port": "8081",
              "path": ["forum", "posts", ""],
              "query": [
                { "key": "tags", "value": "1" },
                { "key": "ordering", "value": "-created_at" }
              ]
            }
          }
        },
        {
          "name": "update_own_post",
          "request": {
            "method": "PATCH",
            "header": [
              { "key": "Authorization", "value": "Bearer {{access_token}}", "type": "text" },
              { "key": "Content-Type", "value": "application/json", "type": "text" }
            ],
            "body": {
              "mode": "raw",
              "raw": "{\n  \"title\": \"Updated Post Title\",\n  \"body\": \"Updated content of the post.\"\n}",
              "options": { "raw": { "language": "json" } }
            },
            "url": {
              "raw": "http://127.0.0.1:8081/forum/posts/1/",
              "protocol": "http",
              "host": ["127.0.0.1"],
              "port": "8081",
              "path": ["forum", "posts", "1", ""]
            },
            "description": "**Update a post (must be the author)**\n\nThis allows partial update of the post (e.g., title or body).\n\nOnly the author of the post can perform this operation.\n\n### Example body:\n```json\n{\n  \"title\": \"Updated Post Title\",\n  \"body\": \"Updated content of the post.\"\n}\n```\n\nReturns:\n- `200 OK` on success\n- `403 Forbidden` if not the author"
          }
        },
        {
          "name": "filter_posts_by_author",
          "request": {
            "method": "GET",
            "header": [
              {
                "key": "Authorization",
                "value": "Bearer {{access_token}}",
                "type": "text"
              }
            ],
            "url": {
              "raw": "http://127.0.0.1:8081/forum/posts/?author=1",
              "protocol": "http",
              "host": ["127.0.0.1"],
              "port": "8081",
              "path": ["forum", "posts", ""],
              "query": [
                { "key": "author", "value": "1" }
              ]
            },
            "description": "**Filter posts by author**\n\nReturns posts authored by the user with ID `1`.\n\nTo get the ID of the currently logged-in user, use the `/users/me/` endpoint (if available) or decode the JWT token payload.\n\nExample:\n```http\nGET /forum/posts/?author=1\n```"
          }
        },
        {
          "name": "create_comment",
          "request": {
            "method": "POST",
            "header": [
              { "key": "Authorization", "value": "Bearer {{access_token}}", "type": "text" },
              { "key": "Content-Type", "value": "application/json", "type": "text" }
            ],
            "body": {
              "mode": "raw",
              "raw": "{\n  \"post\": 1,\n  \"body\": \"This is a great post!\"\n}",
              "options": { "raw": { "language": "json" } }
            },
            "url": {
              "raw": "http://127.0.0.1:8081/forum/comments/",
              "protocol": "http",
              "host": ["127.0.0.1"],
              "port": "8081",
              "path": ["forum", "comments", ""]
            },
            "description": "**Create a comment**\n\nSubmit a comment on a given post by including the `post` ID in the payload.\n\nRequires authentication.\n\n### Request Body\n```json\n{\n  \"post\": 1,\n  \"body\": \"This is a great post!\"\n}\n```"
          }
        },
        {
          "name": "list_comments_for_post",
          "request": {
            "method": "GET",
            "header": [
              { "key": "Authorization", "value": "Bearer {{access_token}}", "type": "text" }
            ],
            "url": {
              "raw": "http://127.0.0.1:8081/forum/comments/?post=1",
              "protocol": "http",
              "host": ["127.0.0.1"],
              "port": "8081",
              "path": ["forum", "comments", ""],
              "query": [
                { "key": "post", "value": "1" }
              ]
            },
            "description": "**List comments for a given post**\n\nReturns all comments where `post=1`.\n\nQuery param required: `?post=<post_id>`"
          }
        },
        {
          "name": "delete_own_comment",
          "request": {
            "method": "DELETE",
            "header": [
              { "key": "Authorization", "value": "Bearer {{access_token}}", "type": "text" }
            ],
            "url": {
              "raw": "http://127.0.0.1:8081/forum/comments/1/",
              "protocol": "http",
              "host": ["127.0.0.1"],
              "port": "8081",
              "path": ["forum", "comments", "1", ""]
            },
            "description": "**Delete your own comment**\n\nThis deletes comment with ID `1`. Only the comment's author can delete it.\n\nReturns:\n- `204 No Content` on success\n- `403 Forbidden` if user is not the author"
          }
        },
        {
          "name": "update_own_comment",
          "request": {
            "method": "PATCH",
            "header": [
              { "key": "Authorization", "value": "Bearer {{access_token}}", "type": "text" },
              { "key": "Content-Type", "value": "application/json", "type": "text" }
            ],
            "body": {
              "mode": "raw",
              "raw": "{\n  \"body\": \"Actually I changed my mind.\"\n}",
              "options": { "raw": { "language": "json" } }
            },
            "url": {
              "raw": "http://127.0.0.1:8081/forum/comments/1/",
              "protocol": "http",
              "host": ["127.0.0.1"],
              "port": "8081",
              "path": ["forum", "comments", "1", ""]
            },
            "description": "**Update your own comment**\n\nSend a `PATCH` request to modify a comment’s body. Only the comment author can perform this action.\n\n### Example body:\n```json\n{\n  \"body\": \"Actually I changed my mind.\"\n}\n```\n\nReturns:\n- `200 OK` with updated comment\n- `403 Forbidden` if not the author"
          }
        },
        {
          "name": "toggle_like_on_post",
          "request": {
            "method": "POST",
            "header": [
              {
                "key": "Authorization",
                "value": "Bearer {{access_token}}",
                "type": "text"
              }
            ],
            "url": {
              "raw": "http://127.0.0.1:8081/forum/posts/1/like/",
              "protocol": "http",
              "host": ["127.0.0.1"],
              "port": "8081",
              "path": ["forum", "posts", "1", "like", ""]
            },
            "description": "**Toggle like/unlike for a post**\n\nSend a `POST` request to like or unlike a post.\n\n- If the user hasn't liked the post → it creates a like and returns:\n```json\n{ \"liked\": true }\n```\n- If the user already liked it → it unlikes the post and returns:\n```json\n{ \"liked\": false }\n```\n\nReturns:\n- `201 Created` if a like was added\n- `200 OK` if a like was removed\n- `403 Forbidden` if user is not allowed\n- `401 Unauthorized` if not authenticated"
          }
        },
<<<<<<< HEAD
		    {
      "name": "Suggest Recipe",
      "request": {
        "method": "GET",
        "header": [],
        "url": {
          "raw": "http://127.0.0.1:8081/foods/suggest_recipe?food_name=chicken",
          "host": ["http://127.0.0.1:8081"],
          "path": ["foods", "suggest_recipe"],
          "query": [
            {
              "key": "food_name",
              "value": "chicken"
            }
          ]
        }
      },
      "response": []
    }
=======
		{
			"name": "create_recipe",
			"request": {
				"method": "POST",
				"header": [
					{ "key": "Authorization", "value": "Bearer {{access_token}}", "type": "text" },
					{ "key": "Content-Type", "value": "application/json", "type": "text" }
				],
				"body": {
					"mode": "raw",
					"raw": "{\n  \"post_id\": 1,\n  \"instructions\": \"1. Preheat oven to 350°F.\\n2. Season chicken with salt and pepper.\\n3. Bake for 25 minutes.\\n4. Cook rice according to package instructions.\\n5. Serve chicken over rice.\",\n  \"ingredients\": [\n    {\n      \"food_id\": 1,\n      \"amount\": 200\n    },\n    {\n      \"food_id\": 2,\n      \"amount\": 150\n    }\n  ]\n}",
					"options": { "raw": { "language": "json" } }
				},
				"url": {
					"raw": "http://127.0.0.1:8081/forum/recipes/",
					"protocol": "http",
					"host": ["127.0.0.1"],
					"port": "8081",
					"path": ["forum", "recipes", ""]
				},
				"description": "**Create a recipe for a post**\n\nAdd a recipe to an existing post. You must be the author of the post.\n\nRequired fields:\n- `post_id`: ID of the post to attach the recipe to\n- `instructions`: Step-by-step cooking instructions\n- `ingredients`: Array of ingredients with food_id and amount (in grams)\n\nThe API will calculate nutritional totals automatically based on ingredients.\n\nReturns:\n- `201 Created` with full recipe details\n- `403 Forbidden` if not the post author\n- `400 Bad Request` if validation fails"
			}
		},
		{
			"name": "get_recipe_detail",
			"request": {
				"method": "GET",
				"header": [
					{ "key": "Authorization", "value": "Bearer {{access_token}}", "type": "text" }
				],
				"url": {
					"raw": "http://127.0.0.1:8081/forum/recipes/1/",
					"protocol": "http",
					"host": ["127.0.0.1"],
					"port": "8081",
					"path": ["forum", "recipes", "1", ""]
				},
				"description": "**Get recipe details**\n\nRetrieve complete information about a recipe, including:\n- Instructions\n- Ingredients with amounts\n- Nutritional information (protein, fat, carbs, calories)\n- Author and post information\n\nAuthentication is required but any authenticated user can view recipes."
			}
		},
		{
			"name": "get_recipes_for_post",
			"request": {
				"method": "GET",
				"header": [
					{ "key": "Authorization", "value": "Bearer {{access_token}}", "type": "text" }
				],
				"url": {
					"raw": "http://127.0.0.1:8081/forum/recipes/?post=1",
					"protocol": "http",
					"host": ["127.0.0.1"],
					"port": "8081",
					"path": ["forum", "recipes", ""],
					"query": [
						{ "key": "post", "value": "1" }
					]
				},
				"description": "**Get recipe for a specific post**\n\nFilters recipes by post ID. Since a post can have at most one recipe, this will return either an empty list or a list with exactly one recipe.\n\nQuery parameters:\n- `post`: ID of the post to get the recipe for"
			}
		},
		{
			"name": "update_recipe",
			"request": {
				"method": "PATCH",
				"header": [
					{ "key": "Authorization", "value": "Bearer {{access_token}}", "type": "text" },
					{ "key": "Content-Type", "value": "application/json", "type": "text" }
				],
				"body": {
					"mode": "raw",
					"raw": "{\n  \"instructions\": \"1. Updated cooking instructions.\\n2. Add more details on preparation.\\n3. New serving suggestions.\",\n  \"ingredients\": [\n    {\n      \"food_id\": 1,\n      \"amount\": 250\n    },\n    {\n      \"food_id\": 3,\n      \"amount\": 100\n    }\n  ]\n}",
					"options": { "raw": { "language": "json" } }
				},
				"url": {
					"raw": "http://127.0.0.1:8081/forum/recipes/1/",
					"protocol": "http",
					"host": ["127.0.0.1"],
					"port": "8081",
					"path": ["forum", "recipes", "1", ""]
				},
				"description": "**Update a recipe**\n\nModify the instructions or ingredients of a recipe. Only the post author can update the recipe.\n\nYou can update:\n- `instructions`: New cooking instructions\n- `ingredients`: New list of ingredients (completely replaces existing ingredients)\n\nNutritional totals will be recalculated based on the new ingredients.\n\nReturns:\n- `200 OK` with updated recipe\n- `403 Forbidden` if not the post author"
			}
		},
		{
			"name": "delete_recipe",
			"request": {
				"method": "DELETE",
				"header": [
					{ "key": "Authorization", "value": "Bearer {{access_token}}", "type": "text" }
				],
				"url": {
					"raw": "http://127.0.0.1:8081/forum/recipes/1/",
					"protocol": "http",
					"host": ["127.0.0.1"],
					"port": "8081",
					"path": ["forum", "recipes", "1", ""]
				},
				"description": "**Delete a recipe**\n\nRemove a recipe from a post. Only the post author can delete the recipe.\n\nReturns:\n- `204 No Content` on successful deletion\n- `403 Forbidden` if not the post author\n- `404 Not Found` if recipe doesn't exist"
			}
		}
>>>>>>> 51f47f47
	]
}<|MERGE_RESOLUTION|>--- conflicted
+++ resolved
@@ -838,7 +838,6 @@
             "description": "**Toggle like/unlike for a post**\n\nSend a `POST` request to like or unlike a post.\n\n- If the user hasn't liked the post → it creates a like and returns:\n```json\n{ \"liked\": true }\n```\n- If the user already liked it → it unlikes the post and returns:\n```json\n{ \"liked\": false }\n```\n\nReturns:\n- `201 Created` if a like was added\n- `200 OK` if a like was removed\n- `403 Forbidden` if user is not allowed\n- `401 Unauthorized` if not authenticated"
           }
         },
-<<<<<<< HEAD
 		    {
       "name": "Suggest Recipe",
       "request": {
@@ -857,8 +856,7 @@
         }
       },
       "response": []
-    }
-=======
+    },
 		{
 			"name": "create_recipe",
 			"request": {
@@ -959,6 +957,5 @@
 				"description": "**Delete a recipe**\n\nRemove a recipe from a post. Only the post author can delete the recipe.\n\nReturns:\n- `204 No Content` on successful deletion\n- `403 Forbidden` if not the post author\n- `404 Not Found` if recipe doesn't exist"
 			}
 		}
->>>>>>> 51f47f47
 	]
 }