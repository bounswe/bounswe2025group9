from django.http import JsonResponse, HttpRequest
from datetime import datetime
from django.contrib.auth import login
from django.views.decorators.csrf import csrf_exempt
from django.db import IntegrityError
from django.contrib.auth.models import User

from rest_framework.decorators import api_view
from rest_framework.response import Response
from rest_framework.request import Request
from rest_framework import status

from .serializers import UserSerializer
from .services import register_user, list_users


def get_time(request: HttpRequest):
    """
    Get the current time.

    GET /time?name={name}

    example:
        {
            "time": "2023-10-01T12:00:00",
            "name": "Arda"
        }
    """
    if request.method == "GET":
        name = request.GET.get("name")
        if name is None:
            return JsonResponse({"error": "name is required"}, status=400)
        return JsonResponse({"time": datetime.now().isoformat(), "name": name})


<<<<<<< HEAD
@csrf_exempt
def signup_view(request):
    if request.method != "POST":
        return JsonResponse({"error": "Only POST allowed"}, status=405)

    data = {
        key: request.POST.get(key, "").strip()
        for key in ["username", "email", "password1", "password2"]
    }

    if not all(data.values()):
        return JsonResponse({"error": "All fields are required"}, status=400)

    if data["password1"] != data["password2"]:
        return JsonResponse({"error": "Passwords do not match"}, status=400)

    if User.objects.filter(username=data["username"]).exists():
        return JsonResponse({"error": "Username already taken"}, status=400)

    if User.objects.filter(email=data["email"]).exists():
        return JsonResponse({"error": "Email already in use"}, status=400)

    try:
        user = User.objects.create_user(
            username=data["username"], email=data["email"], password=data["password1"]
        )
        login(request, user)
        return JsonResponse({"success": "User created", "user_id": user.id})
    except IntegrityError:
        return JsonResponse({"error": "Failed to create user"}, status=500)
=======
@api_view(["GET"])
def get_users(request: Request) -> Response:
    """
    GET /users/
    Fetch and return a list of all users in the system.
    """
    users = list_users()
    serializer = UserSerializer(users, many=True)
    return Response(serializer.data)  # Return serialized user data as JSON


@api_view(["POST"])
def create_user_view(request: Request) -> Response:
    """
    POST /users/
    Create a new user using the request payload.
    """
    serializer = UserSerializer(data=request.data)  # Deserialize and validate input
    if serializer.is_valid():
        user = register_user(serializer.validated_data)
        return Response(UserSerializer(user).data, status=status.HTTP_201_CREATED)
    return Response(serializer.errors, status=status.HTTP_400_BAD_REQUEST)
>>>>>>> 8213504a
<|MERGE_RESOLUTION|>--- conflicted
+++ resolved
@@ -1,9 +1,5 @@
 from django.http import JsonResponse, HttpRequest
 from datetime import datetime
-from django.contrib.auth import login
-from django.views.decorators.csrf import csrf_exempt
-from django.db import IntegrityError
-from django.contrib.auth.models import User
 
 from rest_framework.decorators import api_view
 from rest_framework.response import Response
@@ -33,38 +29,6 @@
         return JsonResponse({"time": datetime.now().isoformat(), "name": name})
 
 
-<<<<<<< HEAD
-@csrf_exempt
-def signup_view(request):
-    if request.method != "POST":
-        return JsonResponse({"error": "Only POST allowed"}, status=405)
-
-    data = {
-        key: request.POST.get(key, "").strip()
-        for key in ["username", "email", "password1", "password2"]
-    }
-
-    if not all(data.values()):
-        return JsonResponse({"error": "All fields are required"}, status=400)
-
-    if data["password1"] != data["password2"]:
-        return JsonResponse({"error": "Passwords do not match"}, status=400)
-
-    if User.objects.filter(username=data["username"]).exists():
-        return JsonResponse({"error": "Username already taken"}, status=400)
-
-    if User.objects.filter(email=data["email"]).exists():
-        return JsonResponse({"error": "Email already in use"}, status=400)
-
-    try:
-        user = User.objects.create_user(
-            username=data["username"], email=data["email"], password=data["password1"]
-        )
-        login(request, user)
-        return JsonResponse({"success": "User created", "user_id": user.id})
-    except IntegrityError:
-        return JsonResponse({"error": "Failed to create user"}, status=500)
-=======
 @api_view(["GET"])
 def get_users(request: Request) -> Response:
     """
@@ -86,5 +50,4 @@
     if serializer.is_valid():
         user = register_user(serializer.validated_data)
         return Response(UserSerializer(user).data, status=status.HTTP_201_CREATED)
-    return Response(serializer.errors, status=status.HTTP_400_BAD_REQUEST)
->>>>>>> 8213504a
+    return Response(serializer.errors, status=status.HTTP_400_BAD_REQUEST)