--- conflicted
+++ resolved
@@ -137,7 +137,6 @@
                 return f"https://en.wikipedia.org/wiki/{title.replace(' ', '_')}"
         return None
 
-<<<<<<< HEAD
 class WikidataFoodView(APIView):
     permission_classes = []
     
@@ -209,7 +208,6 @@
             results.append(result)
             
         return results
-=======
 
 @api_view(["GET"])
 @permission_classes([AllowAny])
@@ -247,5 +245,4 @@
         return Response(
             {"error": f"Failed to fetch image: {str(e)}"},
             status=status.HTTP_500_INTERNAL_SERVER_ERROR,
-        )
->>>>>>> e533d9c6
+        )