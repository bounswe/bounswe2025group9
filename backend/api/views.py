--- conflicted
+++ resolved
@@ -1,22 +1,15 @@
 from django.http import JsonResponse, HttpRequest
 from datetime import datetime
-<<<<<<< HEAD
-
 from rest_framework.decorators import api_view
 from rest_framework.response import Response
 from rest_framework.request import Request
 from rest_framework import status
-
 from .serializers import UserSerializer
 from .services import register_user, list_users
-
-=======
 from django.contrib.auth import authenticate
-from django.http import JsonResponse
 from django.views.decorators.csrf import csrf_exempt
 import json
 from .auth import generate_jwt_token
->>>>>>> 20fb71bd
 
 def get_time(request: HttpRequest):
     """
@@ -37,7 +30,6 @@
         return JsonResponse({"time": datetime.now().isoformat(), "name": name})
 
 
-<<<<<<< HEAD
 @api_view(["GET"])
 def get_users(request: Request) -> Response:
     """
@@ -60,7 +52,7 @@
         user = register_user(serializer.validated_data)
         return Response(UserSerializer(user).data, status=status.HTTP_201_CREATED)
     return Response(serializer.errors, status=status.HTTP_400_BAD_REQUEST)
-=======
+
 @csrf_exempt
 def login_view(request):
     """
@@ -114,5 +106,4 @@
         return JsonResponse({
             "error": "Invalid JSON",
             "message": "The request body is not valid JSON"
-        }, status=400)
->>>>>>> 20fb71bd
+        }, status=400)