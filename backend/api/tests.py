--- conflicted
+++ resolved
@@ -12,68 +12,6 @@
         self.assertEqual(response.json()["name"], "Arda")  # type:ignore
 
 
-<<<<<<< HEAD
-class SignupViewTests(TestCase):
-    def setUp(self):
-        self.url = (
-            "/api/signup"  # Replace with reverse('signup') if using named URL patterns
-        )
-
-    def test_valid_signup(self):
-        data = {
-            "username": "testuser",
-            "email": "test@example.com",
-            "password1": "password123",
-            "password2": "password123",
-        }
-        response = self.client.post(self.url, data)
-        self.assertEqual(response.status_code, 200)
-        self.assertIn("success", response.json())
-        self.assertTrue(User.objects.filter(username="testuser").exists())
-
-    def test_missing_fields(self):
-        data = {"username": "", "email": "", "password1": "", "password2": ""}
-        response = self.client.post(self.url, data)
-        self.assertEqual(response.status_code, 400)
-        self.assertIn("error", response.json())
-
-    def test_password_mismatch(self):
-        data = {
-            "username": "testuser",
-            "email": "test@example.com",
-            "password1": "pass1",
-            "password2": "pass2",
-        }
-        response = self.client.post(self.url, data)
-        self.assertEqual(response.status_code, 400)
-        self.assertIn("Passwords do not match", response.json()["error"])
-
-    def test_duplicate_username(self):
-        User.objects.create_user(username="testuser", email="a@a.com", password="pass")
-        data = {
-            "username": "testuser",
-            "email": "b@b.com",
-            "password1": "password",
-            "password2": "password",
-        }
-        response = self.client.post(self.url, data)
-        self.assertEqual(response.status_code, 400)
-        self.assertIn("Username already taken", response.json()["error"])
-
-    def test_duplicate_email(self):
-        User.objects.create_user(
-            username="user1", email="dup@example.com", password="pass"
-        )
-        data = {
-            "username": "user2",
-            "email": "dup@example.com",
-            "password1": "password",
-            "password2": "password",
-        }
-        response = self.client.post(self.url, data)
-        self.assertEqual(response.status_code, 400)
-        self.assertIn("Email already in use", response.json()["error"])
-=======
 class UserTest(TestCase):
     def test_get_all_users(self):
         response = cast(HttpResponse, self.client.get("/api/users/"))
@@ -122,5 +60,4 @@
             {
                 "email": ["This field is required."],
             },
-        )
->>>>>>> 8213504a
+        )