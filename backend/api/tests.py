--- conflicted
+++ resolved
@@ -1,15 +1,12 @@
 from typing import cast
 from django.http import HttpResponse
 from django.test import TestCase
-<<<<<<< HEAD
 from rest_framework.test import APIClient
 from rest_framework import status
 from unittest.mock import patch, Mock
 from django.urls import reverse
 from api.views import TranslationService  # Add this import
-=======
 from django.urls import reverse
->>>>>>> 388e654e
 
 
 class GetTimeTest(TestCase):
