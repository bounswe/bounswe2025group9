Django  >= 5.2
<<<<<<< HEAD
mysqlclient >= 2.1.0
=======
djangorestframework>=3.16
>>>>>>> 8213504a
<|MERGE_RESOLUTION|>--- conflicted
+++ resolved
@@ -1,6 +1,3 @@
 Django  >= 5.2
-<<<<<<< HEAD
-mysqlclient >= 2.1.0
-=======
 djangorestframework>=3.16
->>>>>>> 8213504a
+mysqlclient >= 2.1.0