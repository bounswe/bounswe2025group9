Django  >= 5.2
djangorestframework>=3.16
<<<<<<< HEAD
PyJWT>=2.6.0
=======
mysqlclient >= 2.1.0
>>>>>>> 068bee24
<|MERGE_RESOLUTION|>--- conflicted
+++ resolved
@@ -1,7 +1,4 @@
 Django  >= 5.2
 djangorestframework>=3.16
-<<<<<<< HEAD
-PyJWT>=2.6.0
-=======
 mysqlclient >= 2.1.0
->>>>>>> 068bee24
+PyJWT>=2.6.0