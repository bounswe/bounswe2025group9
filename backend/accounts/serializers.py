--- conflicted
+++ resolved
@@ -79,7 +79,15 @@
         extra_kwargs = {
             "address": {"required": False},
             "password": {"write_only": True},
-<<<<<<< HEAD
+            'profile_image': {'required': False}
+        }
+
+class PhotoSerializer(serializers.ModelSerializer):
+    class Meta:
+        model = User
+        fields = ['profile_image']
+        extra_kwargs = {
+            'profile_image': {'required': True}
         }
 
     def create(self, validated_data):
@@ -93,16 +101,4 @@
             allergen, _ = Allergen.objects.get_or_create(**allergen_data)
             user.allergens.add(allergen)
 
-        return user
-=======
-            'profile_image': {'required': False}
-        }
-
-class PhotoSerializer(serializers.ModelSerializer):
-    class Meta:
-        model = User
-        fields = ['profile_image']
-        extra_kwargs = {
-            'profile_image': {'required': True}
-        }
->>>>>>> 49a5152c
+        return user