from rest_framework_simplejwt.views import TokenObtainPairView, TokenRefreshView
from django.urls import path
from .views import UserListView, CreateUserView, ChangePasswordView

urlpatterns = [
    path("", UserListView.as_view(), name="user-list"),
    path("create/", CreateUserView.as_view(), name="create-user"),
    path("token/", TokenObtainPairView.as_view(), name="token_obtain_pair"),
    path("token/refresh/", TokenRefreshView.as_view(), name="token_refresh"),
<<<<<<< HEAD
    path("token/logout/",   LogoutView.as_view(),           name="token_logout"),
=======
    path("change-password/", ChangePasswordView.as_view(), name="change-password"),
>>>>>>> d5e7f0aa
]<|MERGE_RESOLUTION|>--- conflicted
+++ resolved
@@ -1,15 +1,12 @@
 from rest_framework_simplejwt.views import TokenObtainPairView, TokenRefreshView
 from django.urls import path
-from .views import UserListView, CreateUserView, ChangePasswordView
+from .views import UserListView, CreateUserView, ChangePasswordView, LogoutView
 
 urlpatterns = [
     path("", UserListView.as_view(), name="user-list"),
     path("create/", CreateUserView.as_view(), name="create-user"),
     path("token/", TokenObtainPairView.as_view(), name="token_obtain_pair"),
     path("token/refresh/", TokenRefreshView.as_view(), name="token_refresh"),
-<<<<<<< HEAD
-    path("token/logout/",   LogoutView.as_view(),           name="token_logout"),
-=======
+    path("token/logout/", LogoutView.as_view(), name="token_logout"),
     path("change-password/", ChangePasswordView.as_view(), name="change-password"),
->>>>>>> d5e7f0aa
 ]