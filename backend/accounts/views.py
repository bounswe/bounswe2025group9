--- conflicted
+++ resolved
@@ -37,32 +37,6 @@
         return Response(serializer.errors, status=status.HTTP_400_BAD_REQUEST)
 
 
-<<<<<<< HEAD
-class LogoutView(APIView):
-    """
-    POST /users/token/logout/
-    Body: { "refresh": "<refresh_token>" }
-    """
-    authentication_classes = [JWTAuthentication]
-    permission_classes = [IsAuthenticated]
-
-    def post(self, request):
-        refresh_token = request.data.get("refresh")
-        if not refresh_token:
-            return Response(
-                {"detail": "Refresh token is required."},
-                status=status.HTTP_400_BAD_REQUEST
-            )
-        try:
-            token = RefreshToken(refresh_token)
-            token.blacklist()
-            return Response(status=status.HTTP_205_RESET_CONTENT)
-        except Exception:
-            return Response(
-                {"detail": "Invalid or expired refresh token."},
-                status=status.HTTP_400_BAD_REQUEST
-            )
-=======
 class ChangePasswordView(APIView):
     permission_classes = [IsAuthenticated]
 
@@ -80,4 +54,30 @@
                 {"detail": "Password changed successfully"}, status=status.HTTP_200_OK
             )
         return Response(serializer.errors, status=status.HTTP_400_BAD_REQUEST)
->>>>>>> d5e7f0aa
+
+
+class LogoutView(APIView):
+    """
+    POST /users/token/logout/
+    Body: { "refresh": "<refresh_token>" }
+    """
+
+    authentication_classes = [JWTAuthentication]
+    permission_classes = [IsAuthenticated]
+
+    def post(self, request):
+        refresh_token = request.data.get("refresh")
+        if not refresh_token:
+            return Response(
+                {"detail": "Refresh token is required."},
+                status=status.HTTP_400_BAD_REQUEST,
+            )
+        try:
+            token = RefreshToken(refresh_token)
+            token.blacklist()
+            return Response(status=status.HTTP_205_RESET_CONTENT)
+        except Exception:
+            return Response(
+                {"detail": "Invalid or expired refresh token."},
+                status=status.HTTP_400_BAD_REQUEST,
+            )