--- conflicted
+++ resolved
@@ -552,7 +552,6 @@
         return paginator.get_paginated_response(serializer.data)
 
 
-<<<<<<< HEAD
 class ReportUserView(APIView):
     authentication_classes = [JWTAuthentication]
     permission_classes = [IsAuthenticated]
@@ -568,7 +567,6 @@
             )
 
         return Response(serializer.errors, status=status.HTTP_400_BAD_REQUEST)
-=======
 class IsCertificateOwnerOrAdmin(BasePermission):
     """
     Custom permission to only allow certificate owners or admin users to view certificates.
@@ -655,5 +653,4 @@
         # Serve the file with proper content type
         response = FileResponse(open(file_path, "rb"))
         # Let Django auto-detect content type from file extension
-        return response
->>>>>>> fb051ea0
+        return response