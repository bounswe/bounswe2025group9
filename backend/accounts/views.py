from rest_framework.decorators import api_view
from rest_framework.response import Response
from rest_framework.request import Request
from rest_framework import status
from rest_framework.views import APIView
from rest_framework.permissions import IsAuthenticated, AllowAny
from rest_framework_simplejwt.tokens import RefreshToken
from rest_framework_simplejwt.authentication import JWTAuthentication

<<<<<<< HEAD
from .models import Allergen
from .serializers import UserSerializer, ChangePasswordSerializer, AllergenInputSerializer, AllergenOutputSerializer
from .services import register_user, list_users
=======
from .serializers import UserSerializer, ChangePasswordSerializer, ContactInfoSerializer, PhotoSerializer
from .services import register_user, list_users, update_user
from .models import User
import os
>>>>>>> 49a5152c


class UserListView(APIView):
    authentication_classes = [JWTAuthentication]
    permission_classes = [IsAuthenticated]

    def get(self, request):
        """
        GET /
        Fetch and return a list of all users in the system.
        """
        users = list_users()
        serializer = UserSerializer(users, many=True)
        return Response(serializer.data)


class CreateUserView(APIView):
    authentication_classes = []
    permission_classes = [AllowAny]

    def post(self, request: Request) -> Response:
        serializer = UserSerializer(data=request.data)
        if serializer.is_valid():
            user = serializer.create(serializer.validated_data)
            return Response(UserSerializer(user).data, status=status.HTTP_201_CREATED)
        return Response(serializer.errors, status=status.HTTP_400_BAD_REQUEST)


class UpdateUserView(APIView):
    authentication_classes = [JWTAuthentication]
    permission_classes = [IsAuthenticated]

    def post(self, request: Request) -> Response:
        serializer = ContactInfoSerializer(data=request.data)
        if serializer.is_valid():
            user = update_user(request.user, serializer.validated_data)
            return Response(UserSerializer(user).data, status=status.HTTP_201_CREATED)
        return Response(serializer.errors, status=status.HTTP_400_BAD_REQUEST)
    

class ChangePasswordView(APIView):
    permission_classes = [IsAuthenticated]

    def post(self, request):
        serializer = ChangePasswordSerializer(
            data=request.data, context={"request": request}
        )
        if serializer.is_valid():
            user = request.user
            user.set_password(
                serializer.validated_data["new_password"]
            )  # Hashes password internally
            user.save()
            return Response(
                {"detail": "Password changed successfully"}, status=status.HTTP_200_OK
            )
        return Response(serializer.errors, status=status.HTTP_400_BAD_REQUEST)


class UserProfileView(APIView):
    # use jwt authentication
    authentication_classes = [JWTAuthentication]
    # require authentication
    permission_classes = [IsAuthenticated]

    def get(self, request):
        """
        GET /profile/
        Fetch the current user's profile information.
        """
        # current user is available in request.user
        user = request.user
        # serialize user data
        serializer = UserSerializer(user)
        return Response(serializer.data)


class LogoutView(APIView):
    """
    POST /users/token/logout/
    Body: { "refresh": "<refresh_token>" }
    """

    authentication_classes = [JWTAuthentication]
    permission_classes = [IsAuthenticated]

    def post(self, request):
        refresh_token = request.data.get("refresh")
        if not refresh_token:
            return Response(
                {"detail": "Refresh token is required."},
                status=status.HTTP_400_BAD_REQUEST,
            )
        try:
            token = RefreshToken(refresh_token)
            token.blacklist()
            return Response(status=status.HTTP_205_RESET_CONTENT)
        except Exception:
            return Response(
                {"detail": "Invalid or expired refresh token."},
                status=status.HTTP_400_BAD_REQUEST,
            )

<<<<<<< HEAD
class AllergenAddView(APIView):
    # use jwt authentication
    authentication_classes = [JWTAuthentication]
    # require authentication
    permission_classes = [IsAuthenticated]

    def post(self, request):
        """
        GET /profile/
        Fetch the current user's profile information.
        """
        # current user is available in request.user
        # serialize user data
        serializer = AllergenOutputSerializer(data=request.data)
        if serializer.is_valid():
            allergen = serializer.save()
            return Response(AllergenOutputSerializer(allergen).data, status=status.HTTP_201_CREATED)
        return Response(serializer.errors, status=status.HTTP_400_BAD_REQUEST)
    

class AllergenSetView(APIView):
    authentication_classes = [JWTAuthentication]
    permission_classes = [IsAuthenticated]

    def post(self, request):
        """
        POST /allergens/
        Set or add allergens for the current user.
        Accepts a list of allergens, each with optional id or name/common fields.
        """
        data = request.data
        user = request.user

        if not isinstance(data, list):
            return Response({"detail": "Expected a list of allergens."}, status=status.HTTP_400_BAD_REQUEST)

        serializer = AllergenInputSerializer(data=data, many=True)
        if serializer.is_valid():
            allergens = []
            for allergen_data in serializer.validated_data:
                if "id" in allergen_data:
                    # Attach existing allergen by ID
                    try:
                        allergen = Allergen.objects.get(id=allergen_data["id"])
                    except Allergen.DoesNotExist:
                        continue
                elif "name" in allergen_data:
                    # Create new allergen if not exists
                    allergen, _ = Allergen.objects.get_or_create(
                        name=allergen_data["name"],
                        defaults={"common": allergen_data.get("common", False)}
                    )
                else:
                    # Skip invalid entries
                    continue

                allergens.append(allergen)

            # Replace user's allergens
            user.allergens.set(allergens)

            # Return serialized allergens
            response_serializer = AllergenOutputSerializer(allergens, many=True)
            return Response(response_serializer.data, status=status.HTTP_201_CREATED)

        return Response(serializer.errors, status=status.HTTP_400_BAD_REQUEST)
    

class GetCommonAllergensView(APIView):
    # use jwt authentication
    authentication_classes = []
    # require authentication
    permission_classes = [AllowAny]

    def get(self, request):
        """
        GET /common-allergens/
        Fetch a list of common allergens.
        """
        common_allergens = Allergen.objects.filter(common=True)
        serializer = AllergenOutputSerializer(common_allergens, many=True)
        return Response(serializer.data)
=======

class ProfileImageView(APIView):
    authentication_classes = [JWTAuthentication]
    permission_classes = [IsAuthenticated]

    def get_permissions(self):
        if self.request.method == 'GET':
            return [AllowAny()]
        return [permission() for permission in self.permission_classes]

    def get(self, request):
        user_id = request.query_params.get('user_id') or request.user.id  # Optional user_id param
        try:
            user = User.objects.get(id=user_id)
        except User.DoesNotExist:
            return Response({"detail": "User not found."}, status=status.HTTP_404_NOT_FOUND)

        serializer = PhotoSerializer(user)
        return Response(serializer.data, status=status.HTTP_200_OK)
    
    def post(self, request):
        user = request.user
        image = request.FILES.get('profile_image')

        if not image:
            return Response(
                {"detail": "No image file uploaded."},
                status=status.HTTP_400_BAD_REQUEST
            )

        # ✅ Validate file size (max 5 MB)
        max_size = 5 * 1024 * 1024  # 5 MB in bytes
        if image.size > max_size:
            return Response(
                {"detail": "File size exceeds 5 MB limit."},
                status=status.HTTP_400_BAD_REQUEST
            )

        # ✅ Validate file type
        valid_mime_types = ["image/jpeg", "image/png"]
        if image.content_type not in valid_mime_types:
            return Response(
                {"detail": "Only JPG and PNG images are allowed."},
                status=status.HTTP_400_BAD_REQUEST
            )

        # ✅ Save valid image
        serializer = PhotoSerializer(user, data=request.data, partial=True)
        if serializer.is_valid():
            serializer.save()
            return Response(serializer.data, status=status.HTTP_200_OK)
        return Response(serializer.errors, status=status.HTTP_400_BAD_REQUEST)
    
    def delete(self, request):
        user = request.user

        if not user.profile_image:
            return Response(
                {"detail": "No profile image to remove."},
                status=status.HTTP_400_BAD_REQUEST
            )

        # ✅ Get full path to the image file
        image_path = user.profile_image.path

        # ✅ Clear the field and save to DB
        user.profile_image = None
        user.save()

        # ✅ Delete the actual file if it exists
        if os.path.exists(image_path):
            try:
                os.remove(image_path)
            except Exception as e:
                # Optional: log the error but still return success
                print(f"Error deleting image file: {e}")

        return Response(
            {"detail": "Profile image removed successfully."},
            status=status.HTTP_200_OK
        )
>>>>>>> 49a5152c
<|MERGE_RESOLUTION|>--- conflicted
+++ resolved
@@ -7,16 +7,10 @@
 from rest_framework_simplejwt.tokens import RefreshToken
 from rest_framework_simplejwt.authentication import JWTAuthentication
 
-<<<<<<< HEAD
-from .models import Allergen
-from .serializers import UserSerializer, ChangePasswordSerializer, AllergenInputSerializer, AllergenOutputSerializer
-from .services import register_user, list_users
-=======
-from .serializers import UserSerializer, ChangePasswordSerializer, ContactInfoSerializer, PhotoSerializer
+from .serializers import UserSerializer, ChangePasswordSerializer, ContactInfoSerializer, PhotoSerializer, AllergenInputSerializer, AllergenOutputSerializer
 from .services import register_user, list_users, update_user
-from .models import User
+from .models import User, Allergen
 import os
->>>>>>> 49a5152c
 
 
 class UserListView(APIView):
@@ -120,7 +114,6 @@
                 status=status.HTTP_400_BAD_REQUEST,
             )
 
-<<<<<<< HEAD
 class AllergenAddView(APIView):
     # use jwt authentication
     authentication_classes = [JWTAuthentication]
@@ -203,7 +196,6 @@
         common_allergens = Allergen.objects.filter(common=True)
         serializer = AllergenOutputSerializer(common_allergens, many=True)
         return Response(serializer.data)
-=======
 
 class ProfileImageView(APIView):
     authentication_classes = [JWTAuthentication]
@@ -284,5 +276,4 @@
         return Response(
             {"detail": "Profile image removed successfully."},
             status=status.HTTP_200_OK
-        )
->>>>>>> 49a5152c
+        )