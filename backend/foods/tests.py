from django.test import TestCase
from django.urls import reverse
from rest_framework.test import APIClient
from rest_framework import status
from django.conf import settings
from foods.models import FoodEntry


class FoodCatalogTests(TestCase):
    def setUp(self):
        self.client = APIClient()
        # Create sample FoodEntry objects
        for i in range(15):
            food = FoodEntry.objects.create(
                name=f"Food {i}",
                servingSize=100,
                caloriesPerServing=100,
                proteinContent=10,
                fatContent=5,
                carbohydrateContent=20,
                nutritionScore=5.0,
                imageUrl=f"http://example.com/image{i}.jpg",
            )
            food.allergens.set([])
            food.dietaryOptions = []
            food.save()
        # Create 2 FoodEntry objects with category "Fruit"
        for i in range(2):
            food = FoodEntry.objects.create(
                name=f"Fruit Food {i}",
                servingSize=100,
                caloriesPerServing=100,
                proteinContent=10,
                fatContent=5,
                carbohydrateContent=20,
                nutritionScore=5.0,
                imageUrl=f"http://example.com/image_fruit_{i}.jpg",
                category="Fruit",
            )
<<<<<<< HEAD

=======
            food.allergens.set([])
            food.dietaryOptions = []
            food.save()
>>>>>>> f305d2e1
        # Create 13 FoodEntry objects with category "Vegetable"
        for i in range(13):
            food = FoodEntry.objects.create(
                name=f"Vegetable Food {i}",
                servingSize=100,
                caloriesPerServing=100,
                proteinContent=10,
                fatContent=5,
                carbohydrateContent=20,
                nutritionScore=5.0,
                imageUrl=f"http://example.com/image_veg_{i}.jpg",
                category="Vegetable",
            )
            food.allergens.set([])
            food.dietaryOptions = []
            food.save()

    def test_successful_query(self):
        """
        Test that a valid query returns the correct status and data.
        """
        response = self.client.get(reverse("get_foods"), {"page": 2})
        self.assertEqual(response.status_code, status.HTTP_200_OK)
        self.assertEqual(
            len(response.data), 5
        )  # (count, next, previous, results, status) // no warnings since query is valid

    def test_category_filtering(self):
        """
        Test that filtering by category returns only foods in that category.
        """
        response = self.client.get(reverse("get_foods"), {"category": "Fruit"})
        self.assertEqual(response.status_code, status.HTTP_200_OK)
        self.assertEqual(
            len(response.data), 5
        )  # (count, next, previous, results, status)
        # Check that all results have category "Fruit"
        for food in response.data["results"]:
            self.assertEqual(food["category"], "Fruit")
        # # Check that at least Fruit instances we insterted are in the db
        self.assertLessEqual(2, len(response.data["results"]))

    def test_case_insensitive_category_filtering(self):
        """
        Test that category filtering is case-insensitive.
        """
        # Test with lowercase
        response_lower = self.client.get(reverse("get_foods"), {"category": "fruit"})
        self.assertEqual(response_lower.status_code, status.HTTP_200_OK)
        self.assertEqual(len(response_lower.data), 5)

        # Test with uppercase
        response_upper = self.client.get(reverse("get_foods"), {"category": "FRUIT"})
        self.assertEqual(response_upper.status_code, status.HTTP_200_OK)
        self.assertEqual(len(response_upper.data), 5)

        # Test with mixed case
        response_mixed = self.client.get(reverse("get_foods"), {"category": "FrUiT"})
        self.assertEqual(response_mixed.status_code, status.HTTP_200_OK)
        self.assertEqual(len(response_mixed.data), 5)

    def test_nonexistent_category(self):
        """
        Test that filtering by a nonexistent category returns an empty list.
        """
        response = self.client.get(
            reverse("get_foods"), {"category": "NonexistentCategory"}
        )
        self.assertEqual(response.data.get("status"), status.HTTP_206_PARTIAL_CONTENT)
        self.assertEqual(
            response.data["warning"],
            "Some categories are not available: nonexistentcategory",
        )

<<<<<<< HEAD
    def test_search_returns_successful(self):
        response = self.client.get(reverse("get_foods"), {"search": "frUit"})
        self.assertEqual(response.data.get("status"), status.HTTP_200_OK)
        self.assertTrue(
            any("Fruit" in food["name"] for food in response.data.get("results", []))
        )

    def test_no_search_result(self):
        response = self.client.get(reverse("get_foods"), {"search": "nonexistentfood"})
        self.assertEqual(response.data.get("status"), status.HTTP_204_NO_CONTENT)
        self.assertEqual(len(response.data.get("results", [])), 0)

    def test_search_with_category(self):
        response = self.client.get(
            reverse("get_foods"), {"search": "Food 1", "category": "Fruit"}
        )
        self.assertEqual(response.status_code, status.HTTP_200_OK)
        results = response.data.get("results", [])
        self.assertTrue(all(food["category"] == "Fruit" for food in results))
        self.assertTrue(any("Fruit Food" in food["name"] for food in results))
=======

class SuggestRecipeTests(TestCase):
    def test_suggest_recipe_successful(self):
        """
        Test that a valid food_name returns a recipe.
        """
        response = self.client.get(reverse("suggest_recipe"), {"food_name": "chicken"})
        self.assertEqual(response.status_code, status.HTTP_200_OK)
        self.assertIn("Meal", response.data)
        self.assertEqual(response.data["Meal"], "Chicken Handi")

    def test_suggest_recipe_unsuccessful(self):
        """
        Test that an unknown food_name returns a warning and 404.
        """
        response = self.client.get(
            reverse("suggest_recipe"), {"food_name": "food_not_in_db"}
        )
        self.assertEqual(response.status_code, status.HTTP_404_NOT_FOUND)
        self.assertIn("warning", response.data)
        self.assertEqual(
            response.data["warning"], "No recipe found for the given food name."
        )
>>>>>>> f305d2e1
<|MERGE_RESOLUTION|>--- conflicted
+++ resolved
@@ -37,13 +37,11 @@
                 imageUrl=f"http://example.com/image_fruit_{i}.jpg",
                 category="Fruit",
             )
-<<<<<<< HEAD
 
-=======
             food.allergens.set([])
             food.dietaryOptions = []
             food.save()
->>>>>>> f305d2e1
+
         # Create 13 FoodEntry objects with category "Vegetable"
         for i in range(13):
             food = FoodEntry.objects.create(
@@ -118,7 +116,6 @@
             "Some categories are not available: nonexistentcategory",
         )
 
-<<<<<<< HEAD
     def test_search_returns_successful(self):
         response = self.client.get(reverse("get_foods"), {"search": "frUit"})
         self.assertEqual(response.data.get("status"), status.HTTP_200_OK)
@@ -139,7 +136,6 @@
         results = response.data.get("results", [])
         self.assertTrue(all(food["category"] == "Fruit" for food in results))
         self.assertTrue(any("Fruit Food" in food["name"] for food in results))
-=======
 
 class SuggestRecipeTests(TestCase):
     def test_suggest_recipe_successful(self):
@@ -162,5 +158,4 @@
         self.assertIn("warning", response.data)
         self.assertEqual(
             response.data["warning"], "No recipe found for the given food name."
-        )
->>>>>>> f305d2e1
+        )