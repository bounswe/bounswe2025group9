--- conflicted
+++ resolved
@@ -1152,7 +1152,6 @@
         self.assertNotIn("Other's Proposal", names)
 
 
-<<<<<<< HEAD
 class FoodProposalUpdateTests(APITestCase):
     """Tests for food proposal update endpoint"""
 
@@ -1227,7 +1226,6 @@
 
         # Should be forbidden for non-admin
         self.assertEqual(response.status_code, status.HTTP_403_FORBIDDEN)
-=======
 class MicronutrientFilteringTests(TestCase):
     """Tests for micronutrient filtering in FoodCatalog"""
 
@@ -1644,4 +1642,3 @@
         self.assertEqual(beef["micronutrients"]["Zinc"]["value"], 3.0)
         self.assertIn("unit", beef["micronutrients"]["Zinc"])
 
->>>>>>> c8b07ee2
