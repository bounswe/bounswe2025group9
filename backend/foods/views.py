from django.shortcuts import render, get_object_or_404
from rest_framework.response import Response
from rest_framework.views import APIView
from foods.models import (
    FoodEntry,
    FoodProposal,
    ImageCache,
    PriceAudit,
    PriceCategoryThreshold,
    PriceReport,
)
from rest_framework.permissions import IsAuthenticated, AllowAny
from foods.serializers import (
    FoodEntrySerializer,
    FoodProposalSerializer,
    FoodPriceUpdateSerializer,
    PriceCategoryThresholdSerializer,
    PriceAuditSerializer,
    PriceReportSerializer,
    PriceReportCreateSerializer,
    PriceReportUpdateSerializer,
    PriceThresholdRecalculateSerializer,
)
from rest_framework.generics import ListAPIView, ListCreateAPIView, RetrieveUpdateAPIView
from rest_framework import status, generics
from django.db import transaction
from django.db.models import Q
import requests
import sys
import os
import traceback
from rest_framework.decorators import api_view, permission_classes
from django.http import HttpResponse, FileResponse, HttpResponseRedirect
from django.core.files.base import ContentFile
from django.utils.http import urlencode
import hashlib
from urllib.parse import unquote
from concurrent.futures import ThreadPoolExecutor
from rest_framework.exceptions import PermissionDenied
from django.utils import timezone

sys.path.append(
    os.path.join(os.path.dirname(__file__), "..", "api", "db_initialization")
)

from scraper import make_request, extract_food_info, get_fatsecret_image_url
<<<<<<< HEAD
from api.db_initialization.nutrition_score import calculate_nutrition_score
=======
from nutrition_score import calculate_nutrition_score
from foods.permissions import IsPriceModerator
from foods.services import (
    update_food_price,
    override_food_price_category,
    clear_food_price_override,
    recalculate_price_thresholds,
)
>>>>>>> c00d8da5

# Global thread pool for background image caching (max 5 concurrent downloads)
_image_cache_executor = ThreadPoolExecutor(
    max_workers=5, thread_name_prefix="image_cache"
)


class FoodCatalog(ListAPIView):
    permission_classes = [AllowAny]
    serializer_class = FoodEntrySerializer

    def get_queryset(self):
        queryset = FoodEntry.objects.all()
        available_categories = list(
            FoodEntry.objects.values_list("category", flat=True).distinct()
        )
        available_categories_lc = [cat.lower() for cat in available_categories]

        self.warning = None  # Store warning for use in list()

        # --- Search term support ---
        search_term = self.request.query_params.get("search", "").strip()
        if search_term:
            # Filter by name or description containing the search term (case-insensitive)
            queryset = queryset.filter(Q(name__icontains=search_term))
            if queryset.count() == 0:
                self.warning = f'No records found for search term: "{search_term}"'

        categories_param = self.request.query_params.get("category", None)
        if categories_param is None:
            categories_param = self.request.query_params.get("categories", "")

        if categories_param == "":
            categories = available_categories
        else:
            requested_categories = [
                category.strip().lower()
                for category in categories_param.split(",")
                if category.strip()
            ]
            categories = [
                available_categories[i]
                for i, cat in enumerate(available_categories_lc)
                if cat in requested_categories
            ]
            invalid_categories = [
                cat
                for cat in requested_categories
                if cat not in available_categories_lc
            ]
            if invalid_categories:
                self.warning = f"Some categories are not available: {', '.join(invalid_categories)}"
            if not categories:
                self.empty = True
                return FoodEntry.objects.none()
        # --- Sorting support ---
        sort_by = self.request.query_params.get("sort_by", "").strip()
        order = self.request.query_params.get("order", "desc").strip().lower()

        valid_sort_fields = {
            "nutritionscore": "nutritionScore",
            "carbohydratecontent": "carbohydrateContent",
            "proteincontent": "proteinContent",
            "fatcontent": "fatContent",
        }

        if sort_by.lower() in valid_sort_fields:
            sort_field = valid_sort_fields[sort_by.lower()]
            if order == "asc":
                queryset = queryset.filter(category__in=categories).order_by(sort_field)
            else:
                queryset = queryset.filter(category__in=categories).order_by(
                    f"-{sort_field}"
                )
        else:
            # Default sort by id
            queryset = queryset.filter(category__in=categories).order_by("id")

        return queryset

    def list(self, request, *args, **kwargs):
        self.empty = False
        queryset = self.filter_queryset(self.get_queryset())
        search_term = request.query_params.get("search", "").strip()

        page = self.paginate_queryset(queryset)
        if hasattr(self, "empty") and self.empty:
            # No valid categories, return warning and empty results
            warning = getattr(self, "warning", None)
            if warning:
                return Response({"warning": warning, "results": [], "status": 206})
            return Response({"results": [], "status": 206})

        # If no results after filtering (including search), return 204 No Content
        if queryset.count() == 0:
            warning = getattr(self, "warning", None)
            if warning:
                return Response({"warning": warning, "results": [], "status": 204})
            return Response({"results": [], "status": 204})

        if page is not None:
            serializer = self.get_serializer(page, many=True)
            data = self.get_paginated_response(serializer.data).data
        else:
            serializer = self.get_serializer(queryset, many=True)
            data = serializer.data

        warning = getattr(self, "warning", None)
        if warning:
            # Add warning to paginated response
            if isinstance(data, dict):
                data["warning"] = warning
                data["status"] = 206
            else:
                data = {"warning": warning, "results": data, "status": 206}
            return Response(data)
        # Always add status to response
        if isinstance(data, dict):
            data["status"] = 200
        else:
            data = {"results": data, "status": 200}
        return Response(data)


class GetOrFetchFoodEntry(APIView):
    def get(self, request):
        food_name = request.query_params.get("name")
        if not food_name:
            return Response(
                {"error": "Missing 'name' parameter"},
                status=status.HTTP_400_BAD_REQUEST,
            )

        try:
            food = FoodEntry.objects.get(name__iexact=food_name)
            serializer = FoodEntrySerializer(food)
            return Response(serializer.data, status=status.HTTP_200_OK)
        except FoodEntry.DoesNotExist:
            pass

        try:
            search = make_request("foods.search", {"search_expression": food_name})
            foods = search.get("foods", {}).get("food", [])
            if not foods:
                return Response(
                    {"error": "Food not found in FatSecret API"},
                    status=status.HTTP_404_NOT_FOUND,
                )

            food_id = foods[0]["food_id"]
            details = make_request("food.get", {"food_id": food_id})
            parsed = extract_food_info(details)

            if not parsed:
                return Response(
                    {"error": "Could not parse FatSecret response"},
                    status=status.HTTP_500_INTERNAL_SERVER_ERROR,
                )

            image_url = get_fatsecret_image_url(details["food"]["food_url"])

            with transaction.atomic():
                food = FoodProposal.objects.create(
                    name=parsed["food_name"],
                    category="Unknown",
                    servingSize=parsed.get("serving_amount", 100.0),
                    caloriesPerServing=parsed.get("calories", 0.0),
                    proteinContent=parsed.get("protein", 0.0),
                    fatContent=parsed.get("fat", 0.0),
                    carbohydrateContent=parsed.get("carbohydrates", 0.0),
                    dietaryOptions=[],
                    nutritionScore=0.0,
                    imageUrl=image_url,
                    proposedBy=request.user,
                )

            serializer = FoodProposalSerializer(food)
            return Response(serializer.data, status=status.HTTP_201_CREATED)

        except Exception as e:
            traceback.print_exc()
            return Response(
                {"error": str(e)}, status=status.HTTP_500_INTERNAL_SERVER_ERROR
            )


# get food_name as parameter
# make api call to https://www.themealdb.com/api/json/v1/1/search.php?s={food_name}
# check if the response is not empty
# return meals/strMeal and
@api_view(["GET"])
@permission_classes([AllowAny])
def suggest_recipe(request):
    food_name = request.query_params.get("food_name", "")
    if not food_name:
        return Response({"error": "food_name parameter is required."}, status=400)

    url = f"https://www.themealdb.com/api/json/v1/1/search.php?s={food_name}"
    try:
        response = requests.get(url, timeout=5)
        response.raise_for_status()
        data = response.json()
        meals = data.get("meals")
        if not meals:
            return Response(
                {"warning": "No recipe found for the given food name.", "results": []},
                status=404,
            )
        meal = meals[0]
        return Response(
            {
                "Meal": meal.get("strMeal"),
                "Instructions": meal.get("strInstructions"),
            }
        )
    except requests.RequestException as e:
        return Response({"error": f"Failed to fetch recipe: {str(e)}"}, status=500)


@api_view(["GET"])
@permission_classes([AllowAny])
def get_random_meal(request):
    url = "https://www.themealdb.com/api/json/v1/1/random.php"
    try:
        response = requests.get(url, timeout=5)
        response.raise_for_status()
        data = response.json()
        meals = data.get("meals")
        if not meals:
            return Response(
                {"warning": "No random meal found.", "results": []},
                status=404,
            )
        meal = meals[0]
        return Response(
            {
                "id": meal.get("idMeal"),
                "name": meal.get("strMeal"),
                "category": meal.get("strCategory"),
                "area": meal.get("strArea"),
                "instructions": meal.get("strInstructions"),
                "image": meal.get("strMealThumb"),
                "tags": meal.get("strTags"),
                "youtube": meal.get("strYoutube"),
                "ingredients": [
                    {
                        "ingredient": meal.get(f"strIngredient{i}"),
                        "measure": meal.get(f"strMeasure{i}"),
                    }
                    for i in range(1, 21)
                    if meal.get(f"strIngredient{i}")
                ],
            }
        )
    except requests.RequestException as e:
        return Response(
            {"error": f"Failed to fetch random meal: {str(e)}"},
            status=status.HTTP_500_INTERNAL_SERVER_ERROR,
        )
    except Exception as e:
        return Response(
            {"error": f"An unexpected error occurred: {str(e)}"},
            status=status.HTTP_500_INTERNAL_SERVER_ERROR,
        )


@permission_classes([IsAuthenticated])
class FoodProposalSubmitView(APIView):
    def post(self, request):
        serializer = FoodProposalSerializer(data=request.data)
        if serializer.is_valid():
            nutrition_score = calculate_nutrition_score(serializer.validated_data)
            serializer.save(proposedBy=request.user, nutritionScore=nutrition_score)
            return Response(serializer.data, status=status.HTTP_201_CREATED)
        return Response(serializer.errors, status=status.HTTP_400_BAD_REQUEST)


@api_view(["GET"])
def food_nutrition_info(request):
    """
    GET /food/nutrition-info/?name={food_name}
    Fetches nutrition facts for a food using the Open Food Facts API (free to use).
    Returns calories, protein, fat, carbs, etc. if available.
    """
    food_name = request.query_params.get("name")
    if not food_name:
        return Response(
            {"error": "name parameter is required"}, status=status.HTTP_400_BAD_REQUEST
        )

    try:
        api_url = "https://world.openfoodfacts.org/cgi/search.pl"
        params = {
            "search_terms": food_name,
            "search_simple": 1,
            "action": "process",
            "json": 1,
            "page_size": 1,
        }
        resp = requests.get(api_url, params=params, timeout=5)
        resp.raise_for_status()
        data = resp.json()
        products = data.get("products", [])
        if not products:
            return Response(
                {"warning": f"No nutrition info found for '{food_name}'."}, status=404
            )
        product = products[0]
        nutriments = product.get("nutriments", {})
        result = {
            "food": food_name,
            "calories": nutriments.get("energy-kcal_100g"),
            "protein": nutriments.get("proteins_100g"),
            "fat": nutriments.get("fat_100g"),
            "carbs": nutriments.get("carbohydrates_100g"),
            "fiber": nutriments.get("fiber_100g"),
        }
        return Response(result)
    except Exception as e:
        return Response(
            {"error": f"Failed to fetch nutrition info: {str(e)}"}, status=500
        )


def _download_and_cache_image(image_url, url_hash):
    """
    Background task to download and cache an image.
    Runs in thread pool to avoid blocking the main request.
    """
    try:
        # Check if already cached (might have been cached by another task)
        if ImageCache.objects.filter(url_hash=url_hash).exists():
            return

        # Download the image
        img_response = requests.get(image_url, timeout=10, stream=True)
        img_response.raise_for_status()

        # Get content type
        content_type = img_response.headers.get("Content-Type", "image/jpeg")

        # Read image content
        image_content = b""
        for chunk in img_response.iter_content(chunk_size=8192):
            image_content += chunk

        # Determine file extension
        ext_map = {
            "image/jpeg": ".jpg",
            "image/jpg": ".jpg",
            "image/png": ".png",
            "image/webp": ".webp",
            "image/gif": ".gif",
        }
        ext = ext_map.get(content_type, ".jpg")

        # Create unique filename using hash
        filename = f"{url_hash}{ext}"

        # Save to cache
        cache_entry = ImageCache.objects.create(
            url_hash=url_hash,
            original_url=image_url,
            content_type=content_type,
            file_size=len(image_content),
            access_count=0,
        )
        cache_entry.cached_file.save(filename, ContentFile(image_content))

        print(f"Successfully cached image: {image_url[:50]}...")

    except Exception as e:
        print(f"Failed to cache image {image_url[:50]}...: {str(e)}")


@api_view(["GET"])
@permission_classes([AllowAny])
def image_proxy(request):
    """
    GET /api/foods/image-proxy/?url={external_url}
    Proxies external food images with local caching for improved performance.
    - If image is cached: serves from local storage
    - If not cached: redirects to original URL and submits caching task to thread pool
    """
    image_url = request.query_params.get("url")

    if not image_url:
        return Response(
            {"error": "url parameter is required"}, status=status.HTTP_400_BAD_REQUEST
        )

    # Decode URL if it's encoded
    image_url = unquote(image_url)

    # Skip caching for local URLs (already served locally)
    if (
        image_url.startswith("/media/")
        or "localhost" in image_url
        or "127.0.0.1" in image_url
    ):
        return HttpResponseRedirect(image_url)

    # Compute hash of URL for uniqueness
    url_hash = hashlib.sha256(image_url.encode("utf-8")).hexdigest()

    try:
        # Check if image is already cached using hash
        cache_entry = ImageCache.objects.filter(url_hash=url_hash).first()

        if cache_entry and cache_entry.cached_file:
            # Update access statistics
            cache_entry.access_count += 1
            cache_entry.save(update_fields=["access_count", "last_accessed"])

            # Serve cached image
            response = FileResponse(
                cache_entry.cached_file.open("rb"),
                content_type=cache_entry.content_type,
            )
            response["Cache-Control"] = "public, max-age=86400"  # Cache for 24 hours
            return response

        # Image not cached - submit caching task to thread pool and redirect immediately
        _image_cache_executor.submit(_download_and_cache_image, image_url, url_hash)

        # Redirect to original URL for immediate response
        return HttpResponseRedirect(image_url)

    except Exception as e:
        # Any error, redirect to original URL as fallback
        print(f"Error in image proxy for {image_url}: {str(e)}")
        traceback.print_exc()
        return HttpResponseRedirect(image_url)


class FoodPriceUpdateView(APIView):
    permission_classes = [IsAuthenticated, IsPriceModerator]

    def post(self, request, pk):
        entry = get_object_or_404(FoodEntry, pk=pk)
        serializer = FoodPriceUpdateSerializer(data=request.data)
        serializer.is_valid(raise_exception=True)
        data = serializer.validated_data

        entry = update_food_price(
            entry,
            base_price=data["base_price"],
            price_unit=data["price_unit"],
            currency=data["currency"],
            changed_by=request.user,
            reason=data.get("reason", ""),
        )

        override_category = data.get("override_category")
        if override_category:
            entry = override_food_price_category(
                entry,
                category=override_category,
                changed_by=request.user,
                reason=data["override_reason"],
            )
        elif data.get("clear_override"):
            entry = clear_food_price_override(entry, changed_by=request.user)

        response_data = FoodEntrySerializer(
            entry, context={"request": request}
        ).data
        return Response(response_data, status=status.HTTP_200_OK)


class PriceThresholdListView(ListAPIView):
    permission_classes = [IsAuthenticated, IsPriceModerator]
    serializer_class = PriceCategoryThresholdSerializer
    queryset = PriceCategoryThreshold.objects.all().order_by("price_unit")

    def get_queryset(self):
        qs = super().get_queryset()
        currency = self.request.query_params.get("currency")
        if currency:
            qs = qs.filter(currency__iexact=currency)
        return qs


class PriceThresholdRecalculateView(APIView):
    permission_classes = [IsAuthenticated, IsPriceModerator]

    def post(self, request):
        serializer = PriceThresholdRecalculateSerializer(data=request.data)
        serializer.is_valid(raise_exception=True)
        data = serializer.validated_data
        threshold = recalculate_price_thresholds(
            data["price_unit"],
            currency=data["currency"],
            changed_by=request.user,
            reason="Manual recalculation",
        )
        response = PriceCategoryThresholdSerializer(threshold).data
        return Response(response, status=status.HTTP_200_OK)


class PriceAuditListView(ListAPIView):
    permission_classes = [IsAuthenticated, IsPriceModerator]
    serializer_class = PriceAuditSerializer
    queryset = PriceAudit.objects.select_related("food", "changed_by").all()

    def get_queryset(self):
        qs = super().get_queryset()
        food_id = self.request.query_params.get("food")
        change_type = self.request.query_params.get("change_type")
        price_unit = self.request.query_params.get("price_unit")
        if food_id:
            qs = qs.filter(food_id=food_id)
        if change_type:
            qs = qs.filter(change_type=change_type)
        if price_unit:
            qs = qs.filter(price_unit=price_unit)
        return qs


class PriceReportListCreateView(ListCreateAPIView):
    permission_classes = [IsAuthenticated]
    queryset = PriceReport.objects.select_related(
        "food", "reported_by", "resolved_by"
    ).all()

    def get_serializer_class(self):
        if self.request.method == "POST":
            return PriceReportCreateSerializer
        return PriceReportSerializer

    def get_queryset(self):
        qs = super().get_queryset()
        status_param = self.request.query_params.get("status")
        if status_param:
            qs = qs.filter(status=status_param)

        moderator = IsPriceModerator().has_permission(self.request, self)
        if not moderator:
            qs = qs.filter(reported_by=self.request.user)
        return qs

    def perform_create(self, serializer):
        serializer.save(reported_by=self.request.user)


class PriceReportDetailView(RetrieveUpdateAPIView):
    permission_classes = [IsAuthenticated]
    queryset = PriceReport.objects.select_related(
        "food", "reported_by", "resolved_by"
    ).all()

    def get_serializer_class(self):
        if self.request.method in ("PUT", "PATCH"):
            return PriceReportUpdateSerializer
        return PriceReportSerializer

    def get_object(self):
        obj = super().get_object()
        moderator = IsPriceModerator().has_permission(self.request, self)
        if not moderator and obj.reported_by != self.request.user:
            raise PermissionDenied("You can only view your own reports.")
        return obj

    def perform_update(self, serializer):
        if not IsPriceModerator().has_permission(self.request, self):
            raise PermissionDenied("Only moderators can update reports.")
        status_value = serializer.validated_data.get("status")
        resolved_at = None
        if status_value == PriceReport.Status.RESOLVED:
            resolved_at = timezone.now()
        serializer.save(resolved_by=self.request.user, resolved_at=resolved_at)<|MERGE_RESOLUTION|>--- conflicted
+++ resolved
@@ -44,10 +44,7 @@
 )
 
 from scraper import make_request, extract_food_info, get_fatsecret_image_url
-<<<<<<< HEAD
 from api.db_initialization.nutrition_score import calculate_nutrition_score
-=======
-from nutrition_score import calculate_nutrition_score
 from foods.permissions import IsPriceModerator
 from foods.services import (
     update_food_price,
@@ -55,7 +52,6 @@
     clear_food_price_override,
     recalculate_price_thresholds,
 )
->>>>>>> c00d8da5
 
 # Global thread pool for background image caching (max 5 concurrent downloads)
 _image_cache_executor = ThreadPoolExecutor(
