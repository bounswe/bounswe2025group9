from django.shortcuts import render
from rest_framework.response import Response
from rest_framework.views import APIView
from foods.models import FoodEntry, FoodProposal
from rest_framework.permissions import IsAuthenticated, AllowAny
<<<<<<< HEAD
from foods.serializers import FoodEntrySerializer, FoodProosalSerializer
from rest_framework.generics import ListAPIView
from rest_framework import status
from django.db import transaction

import sys
import os
import traceback

sys.path.append(
    os.path.join(os.path.dirname(__file__), "..", "api", "db_initialization")
)

from scraper import make_request, extract_food_info, get_fatsecret_image_url
=======
from foods.serializers import FoodEntrySerializer, FoodProposalSerializer
from rest_framework.generics import ListAPIView
from rest_framework import status
from django.db.models import Q
import requests
from rest_framework.decorators import api_view, permission_classes
from rest_framework import status
>>>>>>> b5e88ff9


class FoodCatalog(ListAPIView):
    permission_classes = [AllowAny]
    serializer_class = FoodEntrySerializer

    def get_queryset(self):
        queryset = FoodEntry.objects.all()
        available_categories = list(
            FoodEntry.objects.values_list("category", flat=True).distinct()
        )
        available_categories_lc = [cat.lower() for cat in available_categories]

        self.warning = None  # Store warning for use in list()

        # --- Search term support ---
        search_term = self.request.query_params.get("search", "").strip()
        if search_term:
            # Filter by name or description containing the search term (case-insensitive)
            queryset = queryset.filter(Q(name__icontains=search_term))
            if queryset.count() == 0:
                self.warning = f'No records found for search term: "{search_term}"'

        categories_param = self.request.query_params.get("category", None)
        if categories_param is None:
            categories_param = self.request.query_params.get("categories", "")

        if categories_param == "":
            categories = available_categories
        else:
            requested_categories = [
                category.strip().lower()
                for category in categories_param.split(",")
                if category.strip()
            ]
            categories = [
                available_categories[i]
                for i, cat in enumerate(available_categories_lc)
                if cat in requested_categories
            ]
            invalid_categories = [
                cat
                for cat in requested_categories
                if cat not in available_categories_lc
            ]
            if invalid_categories:
                self.warning = f"Some categories are not available: {', '.join(invalid_categories)}"
            if not categories:
                self.empty = True
                return FoodEntry.objects.none()
        # --- Sorting support ---
        sort_by = self.request.query_params.get("sort_by", "").strip()
        order = self.request.query_params.get("order", "desc").strip().lower()

        valid_sort_fields = {
            "nutritionscore": "nutritionScore",
            "carbohydratecontent": "carbohydrateContent",
            "proteincontent": "proteinContent",
            "fatcontent": "fatContent",
        }

        if sort_by.lower() in valid_sort_fields:
            sort_field = valid_sort_fields[sort_by.lower()]
            if order == "asc":
                queryset = queryset.filter(category__in=categories).order_by(sort_field)
            else:
                queryset = queryset.filter(category__in=categories).order_by(
                    f"-{sort_field}"
                )
        else:
            # Default sort by id
            queryset = queryset.filter(category__in=categories).order_by("id")

        return queryset

    def list(self, request, *args, **kwargs):
        self.empty = False
        queryset = self.filter_queryset(self.get_queryset())
        search_term = request.query_params.get("search", "").strip()

        page = self.paginate_queryset(queryset)
        if hasattr(self, "empty") and self.empty:
            # No valid categories, return warning and empty results
            warning = getattr(self, "warning", None)
            if warning:
                return Response({"warning": warning, "results": [], "status": 206})
            return Response({"results": [], "status": 206})

        # If no results after filtering (including search), return 204 No Content
        if queryset.count() == 0:
            warning = getattr(self, "warning", None)
            if warning:
                return Response({"warning": warning, "results": [], "status": 204})
            return Response({"results": [], "status": 204})

        if page is not None:
            serializer = self.get_serializer(page, many=True)
            data = self.get_paginated_response(serializer.data).data
        else:
            serializer = self.get_serializer(queryset, many=True)
            data = serializer.data

        warning = getattr(self, "warning", None)
        if warning:
            # Add warning to paginated response
            if isinstance(data, dict):
                data["warning"] = warning
                data["status"] = 206
            else:
<<<<<<< HEAD
                data = {"warning": warning, "results": data}
            return Response(data, status=206)
        return Response(data)


class GetOrFetchFoodEntry(APIView):
    def get(self, request):
        food_name = request.query_params.get("name")
        if not food_name:
            return Response(
                {"error": "Missing 'name' parameter"},
                status=status.HTTP_400_BAD_REQUEST,
            )

        try:
            food = FoodEntry.objects.get(name__iexact=food_name)
            serializer = FoodEntrySerializer(food)
            return Response(serializer.data, status=status.HTTP_200_OK)
        except FoodEntry.DoesNotExist:
            pass

        try:
            search = make_request("foods.search", {"search_expression": food_name})
            foods = search.get("foods", {}).get("food", [])
            if not foods:
                return Response(
                    {"error": "Food not found in FatSecret API"},
                    status=status.HTTP_404_NOT_FOUND,
                )

            food_id = foods[0]["food_id"]
            details = make_request("food.get", {"food_id": food_id})
            parsed = extract_food_info(details)

            if not parsed:
                return Response(
                    {"error": "Could not parse FatSecret response"},
                    status=status.HTTP_500_INTERNAL_SERVER_ERROR,
                )

            image_url = get_fatsecret_image_url(details["food"]["food_url"])

            with transaction.atomic():
                food = FoodProposal.objects.create(
                    name=parsed["food_name"],
                    category="Unknown",
                    servingSize=parsed.get("serving_amount", 100.0),
                    caloriesPerServing=parsed.get("calories", 0.0),
                    proteinContent=parsed.get("protein", 0.0),
                    fatContent=parsed.get("fat", 0.0),
                    carbohydrateContent=parsed.get("carbohydrates", 0.0),
                    dietaryOptions=[],
                    nutritionScore=0.0,
                    imageUrl=image_url,
                    proposedBy=request.user,
                )

            serializer = FoodProosalSerializer(food)
            return Response(serializer.data, status=status.HTTP_201_CREATED)

        except Exception as e:
            traceback.print_exc()
            return Response(
                {"error": str(e)}, status=status.HTTP_500_INTERNAL_SERVER_ERROR
            )
=======
                data = {"warning": warning, "results": data, "status": 206}
            return Response(data)
        # Always add status to response
        if isinstance(data, dict):
            data["status"] = 200
        else:
            data = {"results": data, "status": 200}
        return Response(data)


# get food_name as parameter
# make api call to https://www.themealdb.com/api/json/v1/1/search.php?s={food_name}
# check if the response is not empty
# return meals/strMeal and
@api_view(["GET"])
@permission_classes([AllowAny])
def suggest_recipe(request):
    food_name = request.query_params.get("food_name", "")
    if not food_name:
        return Response({"error": "food_name parameter is required."}, status=400)

    url = f"https://www.themealdb.com/api/json/v1/1/search.php?s={food_name}"
    try:
        response = requests.get(url, timeout=5)
        response.raise_for_status()
        data = response.json()
        meals = data.get("meals")
        if not meals:
            return Response(
                {"warning": "No recipe found for the given food name.", "results": []},
                status=404,
            )
        meal = meals[0]
        return Response(
            {
                "Meal": meal.get("strMeal"),
                "Instructions": meal.get("strInstructions"),
            }
        )
    except requests.RequestException as e:
        return Response({"error": f"Failed to fetch recipe: {str(e)}"}, status=500)


@api_view(["GET"])
@permission_classes([AllowAny])
def get_random_meal(request):
    url = "https://www.themealdb.com/api/json/v1/1/random.php"
    try:
        response = requests.get(url, timeout=5)
        response.raise_for_status()
        data = response.json()
        meals = data.get("meals")
        if not meals:
            return Response(
                {"warning": "No random meal found.", "results": []},
                status=404,
            )
        meal = meals[0]
        return Response(
            {
                "id": meal.get("idMeal"),
                "name": meal.get("strMeal"),
                "category": meal.get("strCategory"),
                "area": meal.get("strArea"),
                "instructions": meal.get("strInstructions"),
                "image": meal.get("strMealThumb"),
                "tags": meal.get("strTags"),
                "youtube": meal.get("strYoutube"),
                "ingredients": [
                    {
                        "ingredient": meal.get(f"strIngredient{i}"),
                        "measure": meal.get(f"strMeasure{i}"),
                    }
                    for i in range(1, 21)
                    if meal.get(f"strIngredient{i}")
                ],
            }
        )
    except requests.RequestException as e:
        return Response(
            {"error": f"Failed to fetch random meal: {str(e)}"},
            status=status.HTTP_500_INTERNAL_SERVER_ERROR,
        )
    except Exception as e:
        return Response(
            {"error": f"An unexpected error occurred: {str(e)}"},
            status=status.HTTP_500_INTERNAL_SERVER_ERROR,
        )


@permission_classes([IsAuthenticated])
class FoodProposalSubmitView(APIView):
    def post(self, request):
        serializer = FoodProposalSerializer(data=request.data)
        if serializer.is_valid():
            serializer.save(proposedBy=request.user)
            return Response(serializer.data, status=status.HTTP_201_CREATED)
        return Response(serializer.errors, status=status.HTTP_400_BAD_REQUEST)
>>>>>>> b5e88ff9
<|MERGE_RESOLUTION|>--- conflicted
+++ resolved
@@ -3,30 +3,23 @@
 from rest_framework.views import APIView
 from foods.models import FoodEntry, FoodProposal
 from rest_framework.permissions import IsAuthenticated, AllowAny
-<<<<<<< HEAD
 from foods.serializers import FoodEntrySerializer, FoodProosalSerializer
 from rest_framework.generics import ListAPIView
 from rest_framework import status
 from django.db import transaction
-
+from django.db.models import Q
+import requests
 import sys
 import os
 import traceback
+from rest_framework.decorators import api_view, permission_classes
+from rest_framework import status
 
 sys.path.append(
     os.path.join(os.path.dirname(__file__), "..", "api", "db_initialization")
 )
 
 from scraper import make_request, extract_food_info, get_fatsecret_image_url
-=======
-from foods.serializers import FoodEntrySerializer, FoodProposalSerializer
-from rest_framework.generics import ListAPIView
-from rest_framework import status
-from django.db.models import Q
-import requests
-from rest_framework.decorators import api_view, permission_classes
-from rest_framework import status
->>>>>>> b5e88ff9
 
 
 class FoodCatalog(ListAPIView):
@@ -136,9 +129,13 @@
                 data["warning"] = warning
                 data["status"] = 206
             else:
-<<<<<<< HEAD
-                data = {"warning": warning, "results": data}
-            return Response(data, status=206)
+                data = {"warning": warning, "results": data, "status": 206}
+            return Response(data)
+        # Always add status to response
+        if isinstance(data, dict):
+            data["status"] = 200
+        else:
+            data = {"results": data, "status": 200}
         return Response(data)
 
 
@@ -202,16 +199,6 @@
             return Response(
                 {"error": str(e)}, status=status.HTTP_500_INTERNAL_SERVER_ERROR
             )
-=======
-                data = {"warning": warning, "results": data, "status": 206}
-            return Response(data)
-        # Always add status to response
-        if isinstance(data, dict):
-            data["status"] = 200
-        else:
-            data = {"results": data, "status": 200}
-        return Response(data)
-
 
 # get food_name as parameter
 # make api call to https://www.themealdb.com/api/json/v1/1/search.php?s={food_name}
@@ -301,4 +288,3 @@
             serializer.save(proposedBy=request.user)
             return Response(serializer.data, status=status.HTTP_201_CREATED)
         return Response(serializer.errors, status=status.HTTP_400_BAD_REQUEST)
->>>>>>> b5e88ff9
