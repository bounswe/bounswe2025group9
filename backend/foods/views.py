--- conflicted
+++ resolved
@@ -726,9 +726,6 @@
             createdBy=request.user,
             validated=False,
         )
-<<<<<<< HEAD
-        food.delete()
-=======
         try:
             food.delete()
         except ProtectedError:
@@ -742,7 +739,6 @@
                 status=status.HTTP_409_CONFLICT,
             )
 
->>>>>>> 7d3fec14
         return Response(status=status.HTTP_204_NO_CONTENT)
     
 
