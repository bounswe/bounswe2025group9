--- conflicted
+++ resolved
@@ -5,12 +5,9 @@
 from rest_framework.permissions import IsAuthenticated, AllowAny
 from foods.serializers import FoodEntrySerializer
 from rest_framework.generics import ListAPIView
-<<<<<<< HEAD
 from django.db.models import Q
-=======
 import requests
 from rest_framework.decorators import api_view, permission_classes
->>>>>>> f305d2e1
 
 
 class FoodCatalog(ListAPIView):
@@ -97,7 +94,6 @@
                 data["warning"] = warning
                 data["status"] = 206
             else:
-<<<<<<< HEAD
                 data = {"warning": warning, "results": data, "status": 206}
             return Response(data)
         # Always add status to response
@@ -105,10 +101,6 @@
             data["status"] = 200
         else:
             data = {"results": data, "status": 200}
-        return Response(data)
-=======
-                data = {"warning": warning, "results": data}
-            return Response(data, status=206)
         return Response(data)
 
 
@@ -142,5 +134,4 @@
             }
         )
     except requests.RequestException as e:
-        return Response({"error": f"Failed to fetch recipe: {str(e)}"}, status=500)
->>>>>>> f305d2e1
+        return Response({"error": f"Failed to fetch recipe: {str(e)}"}, status=500)