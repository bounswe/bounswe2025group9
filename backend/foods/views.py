--- conflicted
+++ resolved
@@ -136,24 +136,8 @@
         )
     except requests.RequestException as e:
         return Response({"error": f"Failed to fetch recipe: {str(e)}"}, status=500)
-<<<<<<< HEAD
-      
-      
 
-
-class FoodProposalSubmitView(APIView):
-    permission_classes = [IsAuthenticated]
-
-    def post(self, request):
-        serializer = FoodProposalSerializer(data=request.data)
-        if serializer.is_valid():
-            serializer.save(proposedBy=request.user)
-            return Response(serializer.data, status=status.HTTP_201_CREATED)
-        return Response(serializer.errors, status=status.HTTP_400_BAD_REQUEST)
-
-=======
-
-
+       
 @api_view(["GET"])
 @permission_classes([AllowAny])
 def get_random_meal(request):
@@ -199,4 +183,17 @@
             {"error": f"An unexpected error occurred: {str(e)}"},
             status=status.HTTP_500_INTERNAL_SERVER_ERROR
         )
->>>>>>> 207445ef
+
+      
+      
+class FoodProposalSubmitView(APIView):
+    permission_classes = [IsAuthenticated]
+
+    def post(self, request):
+        serializer = FoodProposalSerializer(data=request.data)
+        if serializer.is_valid():
+            serializer.save(proposedBy=request.user)
+            return Response(serializer.data, status=status.HTTP_201_CREATED)
+        return Response(serializer.errors, status=status.HTTP_400_BAD_REQUEST)
+
+
