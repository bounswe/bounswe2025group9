from django.urls import path
<<<<<<< HEAD
from .views import FoodCatalog, FoodProposalSubmitView

urlpatterns = [
    path("", FoodCatalog.as_view(), name="get_foods"),
    path(
        "manual-proposal/",
        FoodProposalSubmitView.as_view(),
        name="submit_food_proposal",
    ),
=======
from .views import FoodCatalog
from foods.views import suggest_recipe

urlpatterns = [
    path("", FoodCatalog.as_view(), name="get_foods"),
    path("suggest_recipe/", suggest_recipe, name="suggest_recipe"),
>>>>>>> 68d1289d
]<|MERGE_RESOLUTION|>--- conflicted
+++ resolved
@@ -1,7 +1,5 @@
 from django.urls import path
-<<<<<<< HEAD
-from .views import FoodCatalog, FoodProposalSubmitView
-
+from .views import FoodCatalog, FoodProposalSubmitView, suggest_recipe
 urlpatterns = [
     path("", FoodCatalog.as_view(), name="get_foods"),
     path(
@@ -9,12 +7,5 @@
         FoodProposalSubmitView.as_view(),
         name="submit_food_proposal",
     ),
-=======
-from .views import FoodCatalog
-from foods.views import suggest_recipe
-
-urlpatterns = [
-    path("", FoodCatalog.as_view(), name="get_foods"),
     path("suggest_recipe/", suggest_recipe, name="suggest_recipe"),
->>>>>>> 68d1289d
 ]