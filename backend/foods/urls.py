from django.urls import path
from django.urls import include

from rest_framework.routers import DefaultRouter

from .views import (
    FoodCatalog,
    FoodProposalSubmitView,
    UserFoodProposalListView,
    image_proxy,
    FoodPriceUpdateView,
    PriceThresholdListView,
    PriceThresholdRecalculateView,
    PriceAuditListView,
    PriceReportListCreateView,
    PriceReportDetailView,
    AvailableMicronutrientsView,
)
from .admin import FoodProposalModerationViewSet

moderation_router = DefaultRouter()
moderation_router.register(
    r"food-proposals",
    FoodProposalModerationViewSet,
    basename="moderation-food-proposals",
)

urlpatterns = [
    path("", FoodCatalog.as_view(), name="get_foods"),
    path(
        "available-micronutrients/",
        AvailableMicronutrientsView.as_view(),
        name="available_micronutrients",
    ),
    path(
        "manual-proposal/",
        FoodProposalSubmitView.as_view(),
        name="submit_food_proposal",
    ),
    path(
        "my-proposals/",
        UserFoodProposalListView.as_view(),
        name="my_food_proposals",
    ),
<<<<<<< HEAD
    path("get-proposal-status/", FoodProposalSubmitView.as_view(), name="get_food_proposal"),
    path("get-or-fetch/", GetOrFetchFoodEntry.as_view(), name="get_or_fetch_food"),
    path("suggest_recipe/", suggest_recipe, name="suggest_recipe"),
    path("random-meal/", get_random_meal, name="random-meal"),
=======
>>>>>>> ab1933ec
    path("", FoodCatalog.as_view(), name="get_foods"),
    path("catalog/", FoodCatalog.as_view(), name="food-catalog"),
    path("image-proxy/", image_proxy, name="image_proxy"),
    path(
        "<int:pk>/price/",
        FoodPriceUpdateView.as_view(),
        name="food_price_update",
    ),
    path(
        "price-thresholds/",
        PriceThresholdListView.as_view(),
        name="price_thresholds",
    ),
    path(
        "price-thresholds/recalculate/",
        PriceThresholdRecalculateView.as_view(),
        name="price_thresholds_recalculate",
    ),
    path("price-audits/", PriceAuditListView.as_view(), name="price_audits"),
    path(
        "price-reports/",
        PriceReportListCreateView.as_view(),
        name="price_reports",
    ),
    path(
        "price-reports/<int:pk>/",
        PriceReportDetailView.as_view(),
        name="price_report_detail",
    ),
    path("moderation/", include(moderation_router.urls), name="moderation"),
]<|MERGE_RESOLUTION|>--- conflicted
+++ resolved
@@ -42,13 +42,8 @@
         UserFoodProposalListView.as_view(),
         name="my_food_proposals",
     ),
-<<<<<<< HEAD
+
     path("get-proposal-status/", FoodProposalSubmitView.as_view(), name="get_food_proposal"),
-    path("get-or-fetch/", GetOrFetchFoodEntry.as_view(), name="get_or_fetch_food"),
-    path("suggest_recipe/", suggest_recipe, name="suggest_recipe"),
-    path("random-meal/", get_random_meal, name="random-meal"),
-=======
->>>>>>> ab1933ec
     path("", FoodCatalog.as_view(), name="get_foods"),
     path("catalog/", FoodCatalog.as_view(), name="food-catalog"),
     path("image-proxy/", image_proxy, name="image_proxy"),
