from django.contrib import admin
from rest_framework import viewsets, status, serializers
from rest_framework.response import Response
from rest_framework.permissions import BasePermission
from rest_framework.decorators import action
from .models import (
    FoodEntry,
    FoodProposal,
    PriceAudit,
    PriceCategoryThreshold,
    PriceReport,
)
from .services import approve_food_proposal, reject_food_proposal


@admin.register(FoodEntry)
class AdminFoodEntry(admin.ModelAdmin):
    list_display = (
        "id",
        "name",
        "category",
        "imageUrl",
        "caloriesPerServing",
        "proteinContent",
        "fatContent",
        "carbohydrateContent",
        "nutritionScore",
        "base_price",
        "price_unit",
        "price_category",
    )
    search_fields = ("name", "category")
    list_filter = ("category",)
    ordering = ("-caloriesPerServing",)


@admin.register(FoodProposal)
class AdminFoodProposal(admin.ModelAdmin):
    list_display = (
        "id",
        "get_food_name",
        "get_food_category",
        "isApproved",
        "createdAt",
        "proposedBy",
    )
    list_editable = ("isApproved",)
    search_fields = ("food_entry__name",)
    list_filter = ("isApproved",)
    readonly_fields = ("createdAt", "proposedBy", "food_entry")

    def get_food_name(self, obj):
        return obj.food_entry.name if obj.food_entry else "N/A"
    get_food_name.short_description = "Food Name"

    def get_food_category(self, obj):
        return obj.food_entry.category if obj.food_entry else "N/A"
    get_food_category.short_description = "Category"

    def has_add_permission(self, request):
        return False

    def has_change_permission(self, request, obj=None):
        return True

    def has_view_permission(self, request, obj=None):
        return True

    def save_model(self, request, obj, form, change):
        if change:
            old_obj = FoodProposal.objects.get(pk=obj.pk)
            old_status = old_obj.isApproved
        else:
            old_status = None

        # Handle status changes using services
        if obj.isApproved is True and old_status != True:
            # Approving (from None or False to True)
            approve_food_proposal(obj, changed_by=request.user)
        elif obj.isApproved is False and old_status != False:
            # Rejecting (from None or True to False)
            reject_food_proposal(obj)
        else:
            # No status change, just save normally
            super().save_model(request, obj, form, change)


class IsAdminUser(BasePermission):
    """
    Permission class that allows only staff members and superusers to access.
    Used for all moderation endpoints to ensure only authorized users can
    perform moderation actions.
    """

    def has_permission(self, request, view):  # type: ignore
        """
        Check if user is authenticated and is either staff or superuser.
        """
        return bool(
            request.user
            and request.user.is_authenticated
            and (request.user.is_staff or request.user.is_superuser)
        )


class FoodProposalModerationSerializer(serializers.ModelSerializer):
<<<<<<< HEAD
    """Serializer for listing and updating food proposals."""
=======
    # ---- FoodEntry fields (flat, read-only) ----
    name = serializers.CharField(source="food_entry.name", read_only=True)
    category = serializers.CharField(source="food_entry.category", read_only=True)
    servingSize = serializers.FloatField(source="food_entry.servingSize", read_only=True)
    caloriesPerServing = serializers.FloatField(
        source="food_entry.caloriesPerServing", read_only=True
    )
    proteinContent = serializers.FloatField(
        source="food_entry.proteinContent", read_only=True
    )
    fatContent = serializers.FloatField(
        source="food_entry.fatContent", read_only=True
    )
    carbohydrateContent = serializers.FloatField(
        source="food_entry.carbohydrateContent", read_only=True
    )
    dietaryOptions = serializers.ListField(
        source="food_entry.dietaryOptions",
        child=serializers.CharField(),
        read_only=True,
    )
    nutritionScore = serializers.FloatField(
        source="food_entry.nutritionScore", read_only=True
    )
>>>>>>> 5cd45b29

    proposedBy = serializers.SerializerMethodField()
    createdAt = serializers.DateTimeField(read_only=True)

    class Meta:
        model = FoodProposal
        fields = [
            "id",

            # flat food fields
            "name",
            "category",
            "servingSize",
            "caloriesPerServing",
            "proteinContent",
            "fatContent",
            "carbohydrateContent",
            "dietaryOptions",
            "nutritionScore",

            # proposal fields
            "isApproved",
            "proposedBy",
            "createdAt",
        ]
        read_only_fields = [
            "id",
            "proposedBy",
            "createdAt",
            "isApproved",
            "nutritionScore",
        ]
        # isAproved field should only be modified via approve endpoint.
        # nutritionScore should be calculated automatically, hence should not be editable.

    def get_proposedBy(self, obj):
        return {
            "id": obj.proposedBy.id,
            "username": obj.proposedBy.username,
        }



class FoodProposalActionSerializer(serializers.Serializer):
    """Serializer for food proposal approval/rejection action."""

    approved = serializers.BooleanField(required=True)


class FoodProposalModerationViewSet(viewsets.ModelViewSet):
    """
    ViewSet for food proposal moderation.
    Allows admins to list, update, and approve/reject food proposals.
    """

    queryset = (
        FoodProposal.objects.all()
        .select_related("proposedBy", "food_entry")
        .prefetch_related("food_entry__allergens")
    )
    serializer_class = FoodProposalModerationSerializer
    permission_classes = [IsAdminUser]

    def get_queryset(self):
        """Filter queryset based on approval status."""
        queryset = super().get_queryset()

        is_approved = self.request.query_params.get("isApproved")
        # isApproved is now a NullBooleanField:
        # null = pending (not yet reviewed)
        # True = approved
        # False = rejected
        if is_approved == "null":
            queryset = queryset.filter(isApproved__isnull=True)
        elif is_approved == "true":
            queryset = queryset.filter(isApproved=True)
        elif is_approved == "false":
            queryset = queryset.filter(isApproved=False)
        # If is_approved not specified, return all

        return queryset.order_by("-createdAt")

    def update(self, request, *args, **kwargs):
        """
        Update a food proposal and recalculate nutrition score.
        PATCH/PUT /api/foods/moderation/food-proposals/{id}/
        """
        partial = kwargs.pop("partial", False)
        instance = self.get_object()
        serializer = self.get_serializer(instance, data=request.data, partial=partial)
        serializer.is_valid(raise_exception=True)

        # Save the instance
        self.perform_update(serializer)

        # Recalculate nutrition score
        from api.db_initialization.nutrition_score import calculate_nutrition_score

        instance.refresh_from_db()
        nutrition_score = calculate_nutrition_score(
            {
                "caloriesPerServing": instance.caloriesPerServing,
                "proteinContent": instance.proteinContent,
                "fatContent": instance.fatContent,
                "carbohydrateContent": instance.carbohydrateContent,
            }
        )
        instance.nutritionScore = nutrition_score
        instance.save(update_fields=["nutritionScore"])

        return Response(serializer.data)

    @action(detail=True, methods=["post"])
    def approve(self, request, pk=None):
        """
        Approve or reject a food proposal.
        POST /api/moderation/food-proposals/{id}/approve/
        Body: {"approved": true/false}
        """
        proposal = self.get_object()
        serializer = FoodProposalActionSerializer(data=request.data)

        if not serializer.is_valid():
            return Response(serializer.errors, status=status.HTTP_400_BAD_REQUEST)

        approved = serializer.validated_data["approved"]

        if approved:
            proposal, entry = approve_food_proposal(proposal, changed_by=request.user)
            message = f"Food proposal '{proposal.food_entry.name}' approved and added to catalog."
        else:
            reject_food_proposal(proposal)
            message = f"Food proposal '{proposal.food_entry.name}' rejected."

        return Response({"message": message}, status=status.HTTP_200_OK)


@admin.register(PriceCategoryThreshold)
class PriceCategoryThresholdAdmin(admin.ModelAdmin):
    list_display = (
        "price_unit",
        "currency",
        "lower_threshold",
        "upper_threshold",
        "updates_since_recalculation",
        "last_recalculated_at",
    )
    list_filter = ("price_unit", "currency")


@admin.register(PriceAudit)
class PriceAuditAdmin(admin.ModelAdmin):
    list_display = (
        "id",
        "food",
        "price_unit",
        "currency",
        "change_type",
        "old_base_price",
        "new_base_price",
        "old_price_category",
        "new_price_category",
        "changed_by",
        "created_at",
    )
    list_filter = ("change_type", "price_unit", "currency")
    search_fields = ("food__name", "changed_by__username")
    readonly_fields = ("metadata",)


@admin.register(PriceReport)
class PriceReportAdmin(admin.ModelAdmin):
    list_display = (
        "id",
        "food",
        "reported_by",
        "status",
        "created_at",
        "resolved_by",
        "resolved_at",
    )
    list_filter = ("status", "created_at")
    search_fields = ("food__name", "reported_by__username")<|MERGE_RESOLUTION|>--- conflicted
+++ resolved
@@ -104,9 +104,6 @@
 
 
 class FoodProposalModerationSerializer(serializers.ModelSerializer):
-<<<<<<< HEAD
-    """Serializer for listing and updating food proposals."""
-=======
     # ---- FoodEntry fields (flat, read-only) ----
     name = serializers.CharField(source="food_entry.name", read_only=True)
     category = serializers.CharField(source="food_entry.category", read_only=True)
@@ -131,7 +128,6 @@
     nutritionScore = serializers.FloatField(
         source="food_entry.nutritionScore", read_only=True
     )
->>>>>>> 5cd45b29
 
     proposedBy = serializers.SerializerMethodField()
     createdAt = serializers.DateTimeField(read_only=True)
