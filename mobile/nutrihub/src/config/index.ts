// src/config/index.ts
export const API_CONFIG = {
  BASE_URL: __DEV__ 
<<<<<<< HEAD
    ? 'http://127.0.0.1:8081/'  // Development 
=======
    ? 'http://164.92.234.228/api'  // Development, ADD PUBLIC IP HERE!
>>>>>>> 207445ef
    : 'https://api.nutrihub.com',  // Production
  TIMEOUT: 10000,
};<|MERGE_RESOLUTION|>--- conflicted
+++ resolved
@@ -1,11 +1,7 @@
 // src/config/index.ts
 export const API_CONFIG = {
   BASE_URL: __DEV__ 
-<<<<<<< HEAD
-    ? 'http://127.0.0.1:8081/'  // Development 
-=======
     ? 'http://164.92.234.228/api'  // Development, ADD PUBLIC IP HERE!
->>>>>>> 207445ef
     : 'https://api.nutrihub.com',  // Production
   TIMEOUT: 10000,
 };