--- conflicted
+++ resolved
@@ -475,13 +475,8 @@
 
           {recipe && (
             <Card style={styles.recipeCard}>
-<<<<<<< HEAD
-              <Text style={[styles.recipeTitle, textStyles.heading3]}>Recipe Details</Text>
-
-=======
               <Text style={[styles.recipeTitle, textStyles.heading3]}>{t('forum.recipeDetails')}</Text>
               
->>>>>>> 811a5205
               {/* Nutritional Summary */}
               {recipe.ingredients && recipe.ingredients.length > 0 && (
                 <View style={[styles.nutritionSummary, { backgroundColor: theme.surfaceVariant, borderColor: theme.border }]}>
