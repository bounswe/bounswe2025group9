/**
 * FoodScreen
 * 
 * Displays a list of food items with filtering and sorting options.
 */

import React, { useState, useCallback, useEffect, useMemo } from 'react';
import {
  View,
  Text,
  StyleSheet,
  FlatList,
  TouchableOpacity,
  ListRenderItemInfo,
  ScrollView,
  ActivityIndicator,
  RefreshControl,
  Alert,
} from 'react-native';
import { SafeAreaView } from 'react-native-safe-area-context';
import { useNavigation } from '@react-navigation/native';
import { NativeStackNavigationProp } from '@react-navigation/native-stack';
import { PALETTE, SPACING } from '../../constants/theme';
import { useTheme } from '../../context/ThemeContext';
import { MaterialCommunityIcons as Icon } from '@expo/vector-icons';
import FoodItemComponent from '../../components/food/FoodItem';
import FoodDetailModal from '../../components/food/FoodDetailModal';
import FoodFilterModal from '../../components/food/FoodFilterModal';
import ProposeFoodModal, { FoodProposalData } from '../../components/food/ProposeFoodModal';
import TextInput from '../../components/common/TextInput';
import Button from '../../components/common/Button';
import useFoodFilters from '../../hooks/useFoodFilters';
import { FoodItem, FoodCategoryType, DietaryOptionType, FoodFilters } from '../../types/types';
import { FoodStackParamList } from '../../navigation/types';
import { FOOD_CATEGORIES, DIETARY_OPTIONS, FOOD_SORT_OPTIONS } from '../../constants/foodConstants';
import { getFoodCatalog, submitFoodProposal } from '../../services/api/food.service';
import { API_CONFIG } from '../../config';

type FoodScreenNavigationProp = NativeStackNavigationProp<FoodStackParamList, 'FoodList'>;

// Success notification component
const SuccessNotification: React.FC<{
  visible: boolean;
  message: string;
  onHide: () => void;
}> = ({ visible, message, onHide }) => {
  const { theme } = useTheme();

  React.useEffect(() => {
    if (visible) {
      const timer = setTimeout(() => {
        onHide();
      }, 3000);
      return () => clearTimeout(timer);
    }
  }, [visible, onHide]);

  if (!visible) return null;

  return (
    <View style={[styles.notification, { backgroundColor: theme.success }]}>
      <Icon name="check-circle" size={24} color="#FFFFFF" />
      <Text style={styles.notificationText}>{message}</Text>
    </View>
  );
};

/**
 * Food screen component displaying a catalog of food items
 */
const FoodScreen: React.FC = () => {
  const { theme, textStyles } = useTheme();
  const navigation = useNavigation<FoodScreenNavigationProp>();

  // Layout mode state
  const [layoutMode, setLayoutMode] = useState<'list' | 'grid'>('grid');

  // Food data state
  const [foodData, setFoodData] = useState<FoodItem[]>([]);

  // Ref to track if we're already fetching
  const isFetchingRef = React.useRef(false);

  // Initialize pagination state with useRef to prevent race conditions
  const [pagination, setPagination] = useState({
    page: 1,          // Current page (starting at 1)
    limit: 20,        // Items per page
    hasMore: true,    // Whether there are more items to load
    total: 0,         // Total number of items available
    loading: false    // Whether we're currently loading more items
  });

  // Use a ref to track the current page to avoid stale state in callbacks
  const currentPageRef = React.useRef(pagination.page);

  // Update ref when pagination changes
  React.useEffect(() => {
    currentPageRef.current = pagination.page;
  }, [pagination.page]);

  // Loading and error states
  const [isLoading, setIsLoading] = useState<boolean>(true);
  const [refreshing, setRefreshing] = useState<boolean>(false);
  const [error, setError] = useState<string | null>(null);

  // Modal states
  const [filterModalVisible, setFilterModalVisible] = useState<boolean>(false);
  const [selectedFood, setSelectedFood] = useState<FoodItem | null>(null);
  const [detailModalVisible, setDetailModalVisible] = useState<boolean>(false);
  const [proposeFoodModalVisible, setProposeFoodModalVisible] = useState<boolean>(false);

  // Notification state
  const [showSuccessNotification, setShowSuccessNotification] = useState<boolean>(false);
  const [notificationMessage, setNotificationMessage] = useState<string>('');
<<<<<<< HEAD
  
  // Initialize food filters hook (but we'll skip client-side sorting since backend handles it)
=======

  // Initialize food filters hook
>>>>>>> b0768df1
  const {
    filters,
    filteredItems: clientFilteredItems,
    setNameFilter,
    sortOption,
    setSortOption,
    resetFilters,
    setCategoryFilter,
    setDietaryOptions,
    setPriceRange,
    setNutritionScoreRange,
  } = useFoodFilters(foodData);
<<<<<<< HEAD
  
  // Helper function to map mobile sort option to backend format
  const mapSortOptionToBackend = (sortOption: string): { sortBy?: string; sortOrder?: 'asc' | 'desc' } => {
    switch (sortOption) {
      case FOOD_SORT_OPTIONS.NAME_A_TO_Z:
        return { sortBy: 'name', sortOrder: 'asc' };
      case FOOD_SORT_OPTIONS.NAME_Z_TO_A:
        return { sortBy: 'name', sortOrder: 'desc' };
      case FOOD_SORT_OPTIONS.PRICE_LOW_TO_HIGH:
        return { sortBy: 'price', sortOrder: 'asc' };
      case FOOD_SORT_OPTIONS.PRICE_HIGH_TO_LOW:
        return { sortBy: 'price', sortOrder: 'desc' };
      case FOOD_SORT_OPTIONS.NUTRITION_SCORE:
        return { sortBy: 'nutritionscore', sortOrder: 'desc' };
      case FOOD_SORT_OPTIONS.COST_TO_NUTRITION_RATIO:
        // Cost-to-nutrition ratio: sort by price/nutritionScore ratio (ascending = best value)
        return { sortBy: 'cost-nutrition-ratio', sortOrder: 'asc' };
      default:
        return {};
    }
  };
  
  // Check if backend sorting is active (all sort options are now handled by backend)
  const isBackendSortingActive = useMemo(() => {
    return Object.values(FOOD_SORT_OPTIONS).includes(sortOption as any);
  }, [sortOption]);
  
  // Apply only client-side filters (dietary, price range, nutrition range) that aren't handled by backend
  // Backend handles: category, name search, and sorting
  const displayItems = useMemo(() => {
    // If backend sorting is active, use the raw foodData (already sorted by backend)
    // and only apply filters that backend doesn't handle
    let result = isBackendSortingActive ? [...foodData] : [...clientFilteredItems];
    
    // Apply dietary options filter (not handled by backend)
    if (filters.dietaryOptions && filters.dietaryOptions.length > 0) {
      result = result.filter(item => 
        item.dietaryOptions && 
        filters.dietaryOptions?.some(option => 
          item.dietaryOptions?.includes(option)
        )
      );
    }
    
    // Apply price range filter (not handled by backend)
    if (filters.minPrice !== undefined) {
      result = result.filter(item => 
        item.price !== undefined && item.price >= (filters.minPrice as number)
      );
    }
    
    if (filters.maxPrice !== undefined) {
      result = result.filter(item => 
        item.price !== undefined && item.price <= (filters.maxPrice as number)
      );
    }
    
    // Apply nutrition score range filter (not handled by backend)
    if (filters.minNutritionScore !== undefined) {
      result = result.filter(item => 
        item.nutritionScore !== undefined && 
        item.nutritionScore >= (filters.minNutritionScore as number)
      );
    }
    
    if (filters.maxNutritionScore !== undefined) {
      result = result.filter(item => 
        item.nutritionScore !== undefined && 
        item.nutritionScore <= (filters.maxNutritionScore as number)
      );
    }
    
    return result;
  }, [foodData, clientFilteredItems, filters, isBackendSortingActive]);
  
=======

>>>>>>> b0768df1
  // Fetch food data from API
  const fetchFoodData = useCallback(async (loadMore = false) => {
    // Prevent concurrent fetches
    if (isFetchingRef.current) {
      console.log('Already fetching data, ignoring request');
      return;
    }

    try {
      isFetchingRef.current = true;

      if (loadMore) {
        if (!pagination.hasMore || pagination.loading) {
          console.log('No more items or already loading, skipping fetch');
          return;
        }
        setPagination(prev => ({ ...prev, loading: true }));
      } else {
        setIsLoading(true);
        setError(null);
        // Reset page when fetching fresh data
        setPagination(prev => ({ ...prev, page: 1, hasMore: true }));
        currentPageRef.current = 1;
      }

      // Convert category filter to array if present
      const categoryFilters = filters.category ? [filters.category] : undefined;
<<<<<<< HEAD
      
      // Map sort option to backend format
      const { sortBy, sortOrder } = mapSortOptionToBackend(sortOption);
      
=======

>>>>>>> b0768df1
      // Calculate request parameters
      // Use ref for current page to avoid stale closure issues
      const pageToFetch = loadMore ? currentPageRef.current : 1;
      const offset = (pageToFetch - 1) * pagination.limit;
<<<<<<< HEAD
      
      console.log(`Fetching food data: loadMore=${loadMore}, page=${pageToFetch}, limit=${pagination.limit}, sortBy=${sortBy}, sortOrder=${sortOrder}`);
      
=======

      console.log(`Fetching food data: loadMore=${loadMore}, page=${pageToFetch}, limit=${pagination.limit}`);

>>>>>>> b0768df1
      const response = await getFoodCatalog(
        pagination.limit,
        offset,
        categoryFilters,
        filters.name, // Pass the search term
        sortBy,       // Pass the sort field
        sortOrder     // Pass the sort order
      );

      if (response.error) {
        console.error('API Error:', response.error);
        setError(response.error);
        return;
      }

      if (!response.data || !Array.isArray(response.data)) {
        console.error('Invalid response data:', response.data);
        setError('Invalid response format from server');
        return;
      }

      const responseData = response.data;
      console.log(`Received ${responseData.length} items, hasMore=${response.hasMore}, total=${response.total}`);

      // Log the first few IDs for debugging
      if (responseData.length > 0) {
        console.log('First few item IDs:', responseData.slice(0, 5).map(item => item.id));
      } else {
        console.log('No items received in this batch');
      }

      if (loadMore) {
        // Append new items to existing data
        setFoodData(prevData => {
          // Create a Set of existing IDs for efficient lookups
          const existingIds = new Set(prevData.map(item => item.id));

          // Filter out duplicates
          const newItems = responseData.filter(item => !existingIds.has(item.id));
          console.log(`Adding ${newItems.length} new items to existing ${prevData.length} items`);

          // Always update the page number for next load
          const nextPage = pageToFetch + 1;
          console.log(`Setting next page to ${nextPage}`);

          // Update pagination state
          setPagination(prev => ({
            ...prev,
            page: nextPage,
            hasMore: response.hasMore,
            total: response.total,
            loading: false
          }));

          // Update the ref
          currentPageRef.current = nextPage;

          // Return the combined array
          return [...prevData, ...newItems];
        });
      } else {
        // Replace all data for initial load or refresh
        setFoodData(responseData);

        // Update pagination state for first load
        const nextPage = 2; // Since we just loaded page 1
        setPagination(prev => ({
          ...prev,
          page: nextPage,
          hasMore: response.hasMore,
          total: response.total,
          loading: false
        }));

        // Update the ref
        currentPageRef.current = nextPage;
      }
    } catch (err: any) {
      console.error('Error in fetchFoodData:', err);
      setError(err.message || 'Failed to fetch food data');
      setPagination(prev => ({ ...prev, loading: false }));
    } finally {
      setIsLoading(false);
      isFetchingRef.current = false;
    }
<<<<<<< HEAD
  // Only include stable dependencies to prevent infinite loops
  }, [filters.category, filters.name, sortOption, pagination.limit, pagination.hasMore, pagination.loading]);
  
=======
    // Only include stable dependencies to prevent infinite loops
  }, [filters.category, filters.name, pagination.limit, pagination.hasMore, pagination.loading]);

>>>>>>> b0768df1
  // Load initial data
  useEffect(() => {
    // Only fetch data on component mount
    const loadInitialData = async () => {
      console.log('Loading initial food data');
      await fetchFoodData(false);
    };

    loadInitialData();
    // We only want this to run once on mount, so no dependencies
    // eslint-disable-next-line react-hooks/exhaustive-deps
  }, []);

  // Create a separate effect to handle category filter changes
  useEffect(() => {
    // Skip on initial mount since we already fetch data in the other useEffect
    if (filters.category !== undefined) {
      console.log('Category filter changed, reloading data');
      fetchFoodData(false);
    }
    // Only depend on category filter
    // eslint-disable-next-line react-hooks/exhaustive-deps
  }, [filters.category]);
<<<<<<< HEAD
  
  // Create a separate effect to handle sort option changes
  useEffect(() => {
    // Skip on initial mount since we already fetch data in the other useEffect
    // Only refetch if we have already loaded initial data
    if (foodData.length > 0 || !isLoading) {
      console.log('Sort option changed, reloading data');
      // Reset pagination when sorting changes
      setPagination(prev => ({ ...prev, page: 1, hasMore: true }));
      currentPageRef.current = 1;
      // Clear food data to avoid mixing results from different sorts
      setFoodData([]);
      fetchFoodData(false);
    }
    // Only depend on sort option
    // eslint-disable-next-line react-hooks/exhaustive-deps
  }, [sortOption]);
  
=======

>>>>>>> b0768df1
  // Handle load more when reaching end of list
  const handleLoadMore = useCallback(() => {
    if (!pagination.hasMore || isLoading || pagination.loading || isFetchingRef.current) {
      console.log('Skipping load more:', {
        hasMore: pagination.hasMore,
        isLoading,
        isLoadingMore: pagination.loading,
        isFetching: isFetchingRef.current
      });
      return;
    }

    console.log('Loading more items from page:', currentPageRef.current);
    fetchFoodData(true);
  }, [fetchFoodData, pagination.hasMore, isLoading, pagination.loading]);

  // Toggle layout mode
  const toggleLayoutMode = () => {
    setLayoutMode(prev => (prev === 'list' ? 'grid' : 'list'));
  };

  // Handle food item press
  const handleFoodItemPress = useCallback((item: FoodItem) => {
    setSelectedFood(item);
    setDetailModalVisible(true);
  }, []);

  // Handle modal close
  const handleModalClose = useCallback(() => {
    setDetailModalVisible(false);
    setSelectedFood(null);
  }, []);

  // Handle filter application
  const handleApplyFilters = useCallback((newFilters: FoodFilters) => {
    setCategoryFilter(newFilters.category);
    setDietaryOptions(newFilters.dietaryOptions || []);
    setPriceRange(newFilters.minPrice, newFilters.maxPrice);
    setNutritionScoreRange(newFilters.minNutritionScore, newFilters.maxNutritionScore);

    // Reset pagination when filters change
    setPagination(prev => ({ ...prev, page: 1, hasMore: true }));
    currentPageRef.current = 1;
    // Clear food data to avoid mixing results from different filters
    setFoodData([]);
  }, [setCategoryFilter, setDietaryOptions, setPriceRange, setNutritionScoreRange]);

  // Handle propose food submission
  const handleProposeFoodSubmit = useCallback(async (data: FoodProposalData) => {
    setProposeFoodModalVisible(false);
    setIsLoading(true);

    try {
      // Convert micronutrients from strings to numbers
      const micronutrients: Record<string, number> = {};
      if (data.micronutrients) {
        Object.entries(data.micronutrients).forEach(([key, value]) => {
          const numValue = Number(value);
          if (!isNaN(numValue) && value.trim() !== '') {
            micronutrients[key] = numValue;
          }
        });
      }

      // Convert the data to the format expected by the API
      const proposalData = {
        name: data.name,
        category: data.category,
        servingSize: Number(data.servingSize) || 100,
        caloriesPerServing: Number(data.calories) || 0,
        proteinContent: Number(data.protein) || 0,
        fatContent: Number(data.fat) || 0,
        carbohydrateContent: Number(data.carbohydrates) || 0,
        // Optional fields
        dietaryOptions: data.dietaryOptions || [],
        imageUrl: data.imageUrl || undefined,
        basePrice: data.basePrice ? Number(data.basePrice) : undefined,
        priceUnit: data.priceUnit || 'per_100g',
        currency: data.currency || 'TRY',
        micronutrients: Object.keys(micronutrients).length > 0 ? micronutrients : undefined,
      };

      const response = await submitFoodProposal(proposalData);

      if (response.error) {
        Alert.alert('Error', response.error);
      } else {
        setNotificationMessage(`Food proposal for "${data.name}" has been submitted for review!`);
        setShowSuccessNotification(true);
      }
    } catch (err: any) {
      Alert.alert('Error', err.message || 'Failed to submit food proposal');
    } finally {
      setIsLoading(false);
    }
  }, []);

  // Remove a specific dietary option
  const removeDietaryOption = useCallback((option: DietaryOptionType) => {
    const currentOptions = filters.dietaryOptions || [];
    setDietaryOptions(currentOptions.filter(o => o !== option));
  }, [filters.dietaryOptions, setDietaryOptions]);

  // Handle pull-to-refresh
  const onRefresh = useCallback(() => {
    // Don't try to refresh if we're already fetching
    if (isFetchingRef.current) {
      console.log('Already fetching, skipping refresh');
      return;
    }

    console.log('Refreshing food data');
    setRefreshing(true);

    // Reset pagination state
    setPagination(prev => ({
      ...prev,
      page: 1,
      hasMore: true,
      loading: false
    }));
    currentPageRef.current = 1;

    // Clear food data to avoid mixing results
    setFoodData([]);

    // Fetch fresh data
    fetchFoodData(false)
      .finally(() => {
        setRefreshing(false);
      });
  }, [fetchFoodData]);

  // Check if filters are active
  const hasActiveFilters = filters.name || filters.category || (filters.dietaryOptions?.length ?? 0) > 0 ||
    filters.minPrice !== undefined || filters.maxPrice !== undefined ||
    filters.minNutritionScore !== undefined || filters.maxNutritionScore !== undefined;

  // Render food item
  const renderFoodItem = useCallback(({ item }: ListRenderItemInfo<FoodItem>) => (
    <FoodItemComponent
      item={item}
      onPress={handleFoodItemPress}
      variant={layoutMode}
      showNutritionScore
      showDietaryOptions={false}
      showPrice
      style={layoutMode === 'grid' ? styles.gridItem : styles.listItem}
    />
  ), [layoutMode, handleFoodItemPress]);

  // Render footer for infinite loading
  const renderFooter = useCallback(() => {
    return (
      <View style={styles.footerLoader}>
        {pagination.loading ? (
          <>
            <ActivityIndicator size="small" color={theme.primary} />
            <Text style={[styles.footerText, textStyles.caption]}>Loading more items...</Text>
          </>
        ) : pagination.hasMore ? (
          <Text style={[styles.footerText, textStyles.caption]}>
            {`Scroll to load more (${foodData.length}/${pagination.total || '?'} items)`}
          </Text>
        ) : (
          <Text style={[styles.footerText, textStyles.caption]}>
            {foodData.length > 0 ? 'End of list' : 'No items found'}
          </Text>
        )}
      </View>
    );
  }, [pagination.loading, pagination.hasMore, pagination.total, foodData.length, theme.primary, textStyles.caption]);

  // Generate key extractor for list items
  const keyExtractor = useCallback((item: FoodItem) => item.id.toString(), []);

  // Use a ref to track the last onEndReached call time
  const lastEndReachedCallRef = React.useRef<number | null>(null);

  return (
    <SafeAreaView style={[styles.container, { backgroundColor: theme.background }]}>
      {/* Success Notification */}
      <SuccessNotification
        visible={showSuccessNotification}
        message={notificationMessage}
        onHide={() => setShowSuccessNotification(false)}
      />

      {/* Header */}
      <View style={styles.header}>
        <View style={styles.headerTop}>
          <Text style={[styles.headerTitle, textStyles.heading2]}>Foods Catalog</Text>
          <View style={styles.headerButtons}>
            <Button
              title="Compare"
              variant="primary"
              size="small"
              iconName="chart-line"
              onPress={() => navigation.navigate('FoodCompare')}
              style={styles.compareButton}
            />
            <Button
              title="Propose Food"
              variant="primary"
              size="small"
              iconName="plus"
              onPress={() => setProposeFoodModalVisible(true)}
            />
          </View>
        </View>

        {/* Search and filter bar */}
        <View style={styles.searchContainer}>
          <TextInput
            placeholder="Search foods..."
            onChangeText={setNameFilter}
            value={filters.name}
            iconName="magnify"
            clearButton
            onClear={() => setNameFilter('')}
            containerStyle={styles.searchInput}
          />

          <TouchableOpacity
            style={[styles.layoutButton, { backgroundColor: theme.card }]}
            onPress={toggleLayoutMode}
          >
            <Icon
              name={layoutMode === 'grid' ? 'view-list' : 'view-grid'}
              size={24}
              color={theme.primary}
            />
          </TouchableOpacity>

          <TouchableOpacity
            style={[styles.filterButton, { backgroundColor: theme.card }]}
            onPress={() => setFilterModalVisible(true)}
          >
            <Icon name="filter-variant" size={24} color={theme.primary} />
            {hasActiveFilters && (
              <View style={[styles.filterBadge, { backgroundColor: theme.error }]} />
            )}
          </TouchableOpacity>
        </View>

        {/* Active filters display */}
        {hasActiveFilters && (
          <View style={styles.activeFiltersContainer}>
            <Text style={[styles.activeFiltersLabel, textStyles.caption]}>Active filters:</Text>
            <ScrollView
              horizontal
              showsHorizontalScrollIndicator={false}
              contentContainerStyle={styles.activeFiltersScroll}
            >
              {filters.category && (
                <TouchableOpacity
                  style={[styles.activeFilterChip, { backgroundColor: theme.errorContainerBg }]}
                  onPress={() => setCategoryFilter(undefined)}
                >
                  <Text style={[styles.activeFilterText, { color: theme.error }]}>
                    {filters.category}
                  </Text>
                  <Icon
                    name="close"
                    size={14}
                    color={theme.error}
                    style={styles.activeFilterIcon}
                  />
                </TouchableOpacity>
              )}

              {filters.dietaryOptions?.map(option => (
                <TouchableOpacity
                  key={option}
                  style={[styles.activeFilterChip, { backgroundColor: theme.errorContainerBg }]}
                  onPress={() => removeDietaryOption(option)}
                >
                  <Text style={[styles.activeFilterText, { color: theme.error }]}>
                    {option}
                  </Text>
                  <Icon
                    name="close"
                    size={14}
                    color={theme.error}
                    style={styles.activeFilterIcon}
                  />
                </TouchableOpacity>
              ))}

              {(filters.minPrice !== undefined || filters.maxPrice !== undefined) && (
                <TouchableOpacity
                  style={[styles.activeFilterChip, { backgroundColor: theme.errorContainerBg }]}
                  onPress={() => setPriceRange(undefined, undefined)}
                >
                  <Text style={[styles.activeFilterText, { color: theme.error }]}>
                    Price: {filters.minPrice || 0} - {filters.maxPrice || '∞'}
                  </Text>
                  <Icon
                    name="close"
                    size={14}
                    color={theme.error}
                    style={styles.activeFilterIcon}
                  />
                </TouchableOpacity>
              )}

              {(filters.minNutritionScore !== undefined || filters.maxNutritionScore !== undefined) && (
                <TouchableOpacity
                  style={[styles.activeFilterChip, { backgroundColor: theme.errorContainerBg }]}
                  onPress={() => setNutritionScoreRange(undefined, undefined)}
                >
                  <Text style={[styles.activeFilterText, { color: theme.error }]}>
                    Nutrition: {filters.minNutritionScore || 0} - {filters.maxNutritionScore || 10}
                  </Text>
                  <Icon
                    name="close"
                    size={14}
                    color={theme.error}
                    style={styles.activeFilterIcon}
                  />
                </TouchableOpacity>
              )}
            </ScrollView>
          </View>
        )}

        {/* Sort options */}
        <View style={styles.sortOptionsContainer}>
          <Text style={[styles.sortByText, textStyles.body]}>Sort by:</Text>
          <ScrollView
            horizontal
            showsHorizontalScrollIndicator={false}
            contentContainerStyle={styles.scrollableOptions}
          >
            {Object.entries(FOOD_SORT_OPTIONS).map(([key, value]) => (
              <TouchableOpacity
                key={key}
                style={[
                  styles.sortOption,
                  {
                    backgroundColor: sortOption === value
                      ? theme.sortOptionActiveBg
                      : theme.sortOptionInactiveBg,
                  },
                ]}
                onPress={() => setSortOption(value)}
              >
                <Text
                  style={[
                    styles.sortOptionText,
                    textStyles.caption,
                    {
                      color: sortOption === value
                        ? PALETTE.ACCENT.CONTRAST
                        : theme.text,
                      fontWeight: sortOption === value ? '500' : '400',
                    },
                  ]}
                >
                  {key.replace(/_/g, ' ')}
                </Text>
              </TouchableOpacity>
            ))}
          </ScrollView>
        </View>
      </View>

      {/* Content */}
      {isLoading ? (
        <View style={styles.loadingContainer}>
          <ActivityIndicator size="large" color={theme.primary} />
          <Text style={[styles.loadingText, textStyles.body]}>Loading foods...</Text>
        </View>
      ) : error ? (
        <View style={styles.emptyContainer}>
          <Icon name="alert-circle" size={64} color={theme.error} />
          <Text style={[styles.emptyTitle, textStyles.heading4]}>Error loading foods</Text>
          <Text style={[styles.emptyText, textStyles.body]}>{error}</Text>
          <Button
            title="Retry"
            onPress={() => fetchFoodData(false)}
            variant="primary"
            style={styles.emptyButton}
            iconName="refresh"
          />
          <TouchableOpacity
            style={styles.debugButton}
            onPress={() => {
              Alert.alert(
                "Debug Info",
                `API URL: ${API_CONFIG.BASE_URL}\nEndpoint: /foods\nCategory Filter: ${filters.category || 'None'}`
              );
              fetchFoodData();
            }}
          >
            <Text style={styles.debugText}>Debug API Connection</Text>
          </TouchableOpacity>
        </View>
      ) : (
        <FlatList
          data={displayItems}
          renderItem={renderFoodItem}
          keyExtractor={keyExtractor}
          numColumns={layoutMode === 'grid' ? 2 : 1}
          key={layoutMode} // Force re-render when layout changes
          contentContainerStyle={styles.listContent}
          columnWrapperStyle={layoutMode === 'grid' ? styles.gridColumnWrapper : undefined}
          refreshControl={
            <RefreshControl
              refreshing={refreshing}
              onRefresh={onRefresh}
              tintColor={theme.primary}
              colors={[theme.primary]}
            />
          }
          onEndReached={() => {
            // Prevent edge bounce triggering loads on iOS
            if (foodData.length === 0) return;

            console.log("Reached end of list, debouncing load more call...");
            // Prevent multiple triggers with debouncing
            if (!pagination.loading && pagination.hasMore && !isFetchingRef.current) {
              // Use a ref to track the last onEndReached call time
              if (!lastEndReachedCallRef.current ||
                Date.now() - lastEndReachedCallRef.current > 1000) {
                lastEndReachedCallRef.current = Date.now();
                handleLoadMore();
              } else {
                console.log("Ignoring end reached call, too soon after previous call");
              }
            }
          }}
          onEndReachedThreshold={0.3} // Trigger earlier
          ListFooterComponent={renderFooter}
          ListEmptyComponent={
            <View style={styles.emptyContainer}>
              <Icon name="food-off" size={64} color={theme.textSecondary} />
              <Text style={[styles.emptyTitle, textStyles.heading4]}>No foods found</Text>
              <Text style={[styles.emptyText, textStyles.body]}>
                {hasActiveFilters
                  ? 'Try adjusting your filters to see more results'
                  : 'Start by adding some foods to the catalog'}
              </Text>
              <Button
                title={hasActiveFilters ? "Reset Filters" : "Add Food"}
                onPress={hasActiveFilters ? resetFilters : () => setProposeFoodModalVisible(true)}
                variant="primary"
                style={styles.emptyButton}
                iconName={hasActiveFilters ? "filter-remove" : "plus"}
              />
            </View>
          }
        />
      )}

      {/* Food Detail Modal */}
      <FoodDetailModal
        food={selectedFood}
        visible={detailModalVisible}
        onClose={handleModalClose}
      />

      {/* Filter Modal */}
      <FoodFilterModal
        visible={filterModalVisible}
        onClose={() => setFilterModalVisible(false)}
        filters={filters}
        onApplyFilters={handleApplyFilters}
      />

      {/* Propose Food Modal */}
      <ProposeFoodModal
        visible={proposeFoodModalVisible}
        onClose={() => setProposeFoodModalVisible(false)}
        onSubmit={handleProposeFoodSubmit}
      />
    </SafeAreaView>
  );
};

const styles = StyleSheet.create({
  container: {
    flex: 1,
  },
  header: {
    padding: SPACING.md,
  },
  headerTop: {
    flexDirection: 'row',
    justifyContent: 'space-between',
    alignItems: 'center',
    marginBottom: SPACING.md,
  },
  headerTitle: {
    flex: 1,
  },
  headerButtons: {
    flexDirection: 'row',
    gap: SPACING.sm,
  },
  compareButton: {
    marginRight: SPACING.xs,
  },
  searchContainer: {
    flexDirection: 'row',
    alignItems: 'center',
    marginBottom: SPACING.md,
  },
  searchInput: {
    flex: 1,
    marginBottom: 0,
  },
  layoutButton: {
    padding: SPACING.sm,
    borderRadius: 8,
    marginLeft: SPACING.sm,
  },
  filterButton: {
    padding: SPACING.sm,
    borderRadius: 8,
    marginLeft: SPACING.sm,
    position: 'relative',
  },
  filterBadge: {
    position: 'absolute',
    top: 8,
    right: 8,
    width: 8,
    height: 8,
    borderRadius: 4,
  },
  activeFiltersContainer: {
    flexDirection: 'row',
    alignItems: 'center',
    marginTop: SPACING.sm,
    marginBottom: SPACING.sm,
  },
  activeFiltersLabel: {
    marginRight: SPACING.sm,
  },
  activeFiltersScroll: {
    paddingRight: SPACING.md,
  },
  activeFilterChip: {
    flexDirection: 'row',
    alignItems: 'center',
    paddingHorizontal: SPACING.sm,
    paddingVertical: SPACING.xs,
    borderRadius: 16,
    marginRight: SPACING.xs,
  },
  activeFilterText: {
    fontSize: 12,
    fontWeight: '500',
  },
  activeFilterIcon: {
    marginLeft: SPACING.xs,
  },
  sortOptionsContainer: {
    flexDirection: 'row',
    alignItems: 'center',
  },
  sortByText: {
    marginRight: SPACING.sm,
  },
  scrollableOptions: {
    paddingRight: SPACING.lg,
  },
  sortOption: {
    paddingVertical: SPACING.xs,
    paddingHorizontal: SPACING.sm,
    borderRadius: 16,
    marginRight: SPACING.xs,
    marginBottom: SPACING.xs,
  },
  sortOptionText: {
    fontSize: 12,
  },
  listContent: {
    padding: SPACING.sm,
  },
  gridColumnWrapper: {
    justifyContent: 'space-between',
  },
  gridItem: {
    width: '48%',
  },
  listItem: {
    width: '100%',
  },
  loadingContainer: {
    flex: 1,
    justifyContent: 'center',
    alignItems: 'center',
  },
  loadingText: {
    marginTop: SPACING.md,
  },
  emptyContainer: {
    flex: 1,
    alignItems: 'center',
    justifyContent: 'center',
    padding: SPACING.xl,
    paddingTop: SPACING.xxl * 2,
  },
  emptyTitle: {
    marginTop: SPACING.md,
    marginBottom: SPACING.sm,
  },
  emptyText: {
    textAlign: 'center',
    marginBottom: SPACING.lg,
    paddingHorizontal: SPACING.lg,
  },
  emptyButton: {
    minWidth: 200,
  },
  notification: {
    position: 'absolute',
    top: 0,
    left: SPACING.md,
    right: SPACING.md,
    flexDirection: 'row',
    alignItems: 'center',
    padding: SPACING.md,
    borderRadius: 8,
    zIndex: 1000,
  },
  notificationText: {
    color: '#FFFFFF',
    marginLeft: SPACING.sm,
    flex: 1,
    fontWeight: '500',
  },
  debugButton: {
    marginTop: SPACING.sm,
    padding: SPACING.sm,
    borderRadius: 8,
    backgroundColor: 'rgba(0,0,0,0.05)',
  },
  debugText: {
    color: '#0066CC',
    fontWeight: '500',
  },
  footerLoader: {
    padding: SPACING.md,
    justifyContent: 'center',
    alignItems: 'center',
    flexDirection: 'row',
  },
  footerText: {
    marginLeft: SPACING.sm,
  },
});

export default FoodScreen;<|MERGE_RESOLUTION|>--- conflicted
+++ resolved
@@ -112,13 +112,8 @@
   // Notification state
   const [showSuccessNotification, setShowSuccessNotification] = useState<boolean>(false);
   const [notificationMessage, setNotificationMessage] = useState<string>('');
-<<<<<<< HEAD
-  
-  // Initialize food filters hook (but we'll skip client-side sorting since backend handles it)
-=======
 
   // Initialize food filters hook
->>>>>>> b0768df1
   const {
     filters,
     filteredItems: clientFilteredItems,
@@ -131,7 +126,6 @@
     setPriceRange,
     setNutritionScoreRange,
   } = useFoodFilters(foodData);
-<<<<<<< HEAD
   
   // Helper function to map mobile sort option to backend format
   const mapSortOptionToBackend = (sortOption: string): { sortBy?: string; sortOrder?: 'asc' | 'desc' } => {
@@ -207,9 +201,6 @@
     return result;
   }, [foodData, clientFilteredItems, filters, isBackendSortingActive]);
   
-=======
-
->>>>>>> b0768df1
   // Fetch food data from API
   const fetchFoodData = useCallback(async (loadMore = false) => {
     // Prevent concurrent fetches
@@ -237,27 +228,17 @@
 
       // Convert category filter to array if present
       const categoryFilters = filters.category ? [filters.category] : undefined;
-<<<<<<< HEAD
       
       // Map sort option to backend format
       const { sortBy, sortOrder } = mapSortOptionToBackend(sortOption);
       
-=======
-
->>>>>>> b0768df1
       // Calculate request parameters
       // Use ref for current page to avoid stale closure issues
       const pageToFetch = loadMore ? currentPageRef.current : 1;
       const offset = (pageToFetch - 1) * pagination.limit;
-<<<<<<< HEAD
       
       console.log(`Fetching food data: loadMore=${loadMore}, page=${pageToFetch}, limit=${pagination.limit}, sortBy=${sortBy}, sortOrder=${sortOrder}`);
       
-=======
-
-      console.log(`Fetching food data: loadMore=${loadMore}, page=${pageToFetch}, limit=${pagination.limit}`);
-
->>>>>>> b0768df1
       const response = await getFoodCatalog(
         pagination.limit,
         offset,
@@ -343,15 +324,9 @@
       setIsLoading(false);
       isFetchingRef.current = false;
     }
-<<<<<<< HEAD
   // Only include stable dependencies to prevent infinite loops
   }, [filters.category, filters.name, sortOption, pagination.limit, pagination.hasMore, pagination.loading]);
   
-=======
-    // Only include stable dependencies to prevent infinite loops
-  }, [filters.category, filters.name, pagination.limit, pagination.hasMore, pagination.loading]);
-
->>>>>>> b0768df1
   // Load initial data
   useEffect(() => {
     // Only fetch data on component mount
@@ -375,7 +350,6 @@
     // Only depend on category filter
     // eslint-disable-next-line react-hooks/exhaustive-deps
   }, [filters.category]);
-<<<<<<< HEAD
   
   // Create a separate effect to handle sort option changes
   useEffect(() => {
@@ -394,9 +368,6 @@
     // eslint-disable-next-line react-hooks/exhaustive-deps
   }, [sortOption]);
   
-=======
-
->>>>>>> b0768df1
   // Handle load more when reaching end of list
   const handleLoadMore = useCallback(() => {
     if (!pagination.hasMore || isLoading || pagination.loading || isFetchingRef.current) {
