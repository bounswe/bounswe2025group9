--- conflicted
+++ resolved
@@ -160,12 +160,8 @@
 
 const TabNavigator = () => {
   const { theme } = useTheme();
-<<<<<<< HEAD
-
-=======
   const { t } = useLanguage();
   
->>>>>>> 811a5205
   return (
     <Tab.Navigator
       screenOptions={({ route }) => ({
