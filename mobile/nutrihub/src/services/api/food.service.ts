--- conflicted
+++ resolved
@@ -109,7 +109,6 @@
   limit: number = 20,
   offset: number = 0,
   categories?: string[],
-<<<<<<< HEAD
   search?: string,
   sortBy?: string,
   sortOrder?: 'asc' | 'desc'
@@ -119,15 +118,6 @@
   status: number; 
   hasMore: boolean; 
   total: number 
-=======
-  search?: string
-): Promise<{
-  data?: FoodItem[];
-  error?: string;
-  status: number;
-  hasMore: boolean;
-  total: number
->>>>>>> b0768df1
 }> => {
   try {
     // Build query parameters
@@ -160,13 +150,8 @@
     // Log the request details
     const fullUrl = `/foods?${params.toString()}`;
     console.log(`Requesting food catalog: ${fullUrl}`);
-<<<<<<< HEAD
     console.log('Request params:', { page, page_size: limit, categories, search, sortBy, sortOrder, originalOffset: offset });
     
-=======
-    console.log('Request params:', { page, page_size: limit, categories, search, originalOffset: offset });
-
->>>>>>> b0768df1
     // Make the API request
     const response = await apiClient.get<ApiPaginatedResponse<ApiFoodItem>>(fullUrl);
 
